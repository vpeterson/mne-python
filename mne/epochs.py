--- conflicted
+++ resolved
@@ -273,36 +273,19 @@
         """
         n_channels = len(self.ch_names)
         n_times = len(self.times)
-<<<<<<< HEAD
-        n_events = len(self)
-        data = np.empty((n_events, n_channels, n_times))
-        cnt = 0
-=======
         n_events = len(self.events)
         data = list()
->>>>>>> 382c1647
         n_reject = 0
-        event_idx = []
+        event_idx = list()
         for k in range(n_events):
-<<<<<<< HEAD
             epoch = self._get_epoch_from_disk(k)
             if self._is_good_epoch(epoch):
-                data[cnt] = epoch
+                data.append(epoch)
                 event_idx.append(k)
-                cnt += 1
             else:
                 n_reject += 1
         print "Rejecting %d epochs." % n_reject
-        return data[:cnt], event_idx
-=======
-            e = self._get_epoch_from_disk(k)
-            if self._is_good_epoch(e):
-                data.append(self._get_epoch_from_disk(k))
-            else:
-                n_reject += 1
-        print "Rejecting %d epochs." % n_reject
-        return np.array(data)
->>>>>>> 382c1647
+        return np.array(data), event_idx
 
     def _is_good_epoch(self, data):
         """Determine if epoch is good
