# -*- coding: utf-8 -*-

"""Tools for working with epoched data."""

# Authors: Alexandre Gramfort <alexandre.gramfort@inria.fr>
#          Matti Hämäläinen <msh@nmr.mgh.harvard.edu>
#          Daniel Strohmeier <daniel.strohmeier@tu-ilmenau.de>
#          Denis Engemann <denis.engemann@gmail.com>
#          Mainak Jas <mainak@neuro.hut.fi>
#          Stefan Appelhoff <stefan.appelhoff@mailbox.org>
#
# License: BSD (3-clause)

from collections import Counter
from copy import deepcopy
import json
import operator
import os.path as op
import warnings

import numpy as np

from .io.write import (start_file, start_block, end_file, end_block,
                       write_int, write_float, write_float_matrix,
                       write_double_matrix, write_complex_float_matrix,
                       write_complex_double_matrix, write_id, write_string,
                       _get_split_size, _NEXT_FILE_BUFFER, INT32_MAX)
from .io.meas_info import read_meas_info, write_meas_info, _merge_info
from .io.open import fiff_open, _get_next_fname
from .io.tree import dir_tree_find
from .io.tag import read_tag, read_tag_info
from .io.constants import FIFF
from .io.fiff.raw import _get_fname_rep
from .io.pick import (channel_indices_by_type, channel_type,
                      pick_channels, pick_info, _pick_data_channels,
                      _DATA_CH_TYPES_SPLIT, _picks_to_idx)
from .io.proj import setup_proj, ProjMixin, _proj_equal
from .io.base import BaseRaw, TimeMixin
from .bem import _check_origin
from .evoked import EvokedArray, _check_decim
from .baseline import rescale, _log_rescale
from .channels.channels import (ContainsMixin, UpdateChannelsMixin,
                                SetChannelsMixin, InterpolationMixin)
from .filter import detrend, FilterMixin, _check_fun
from .parallel import parallel_func

from .event import _read_events_fif, make_fixed_length_events
from .fixes import _get_args, rng_uniform
from .viz import (plot_epochs, plot_epochs_psd, plot_epochs_psd_topomap,
                  plot_epochs_image, plot_topo_image_epochs, plot_drop_log)
from .utils import (_check_fname, check_fname, logger, verbose,
                    _time_mask, check_random_state, warn, _pl,
                    sizeof_fmt, SizeMixin, copy_function_doc_to_method_doc,
                    _check_pandas_installed, _check_preload, GetEpochsMixin,
                    _prepare_read_metadata, _prepare_write_metadata,
                    _check_event_id, _gen_events, _check_option,
                    _check_combine, ShiftTimeMixin, _build_data_frame,
                    _check_pandas_index_arguments, _convert_times,
                    _scale_dataframe_data, _check_time_format, object_size,
                    _on_missing, _validate_type)
from .utils.docs import fill_doc


def _pack_reject_params(epochs):
    reject_params = dict()
    for key in ('reject', 'flat', 'reject_tmin', 'reject_tmax'):
        val = getattr(epochs, key, None)
        if val is not None:
            reject_params[key] = val
    return reject_params


def _save_split(epochs, fname, part_idx, n_parts, fmt):
    """Split epochs.

    Anything new added to this function also needs to be added to
    BaseEpochs.save to account for new file sizes.
    """
    # insert index in filename
    path, base = op.split(fname)
    idx = base.find('.')
    if part_idx > 0:
        fname = op.join(path, '%s-%d.%s' % (base[:idx], part_idx,
                                            base[idx + 1:]))

    next_fname = None
    if part_idx < n_parts - 1:
        next_fname = op.join(path, '%s-%d.%s' % (base[:idx], part_idx + 1,
                                                 base[idx + 1:]))
        next_idx = part_idx + 1
    else:
        next_idx = None

    with start_file(fname) as fid:
        _save_part(fid, epochs, fmt, n_parts, next_fname, next_idx)


def _save_part(fid, epochs, fmt, n_parts, next_fname, next_idx):
    info = epochs.info
    meas_id = info['meas_id']

    start_block(fid, FIFF.FIFFB_MEAS)
    write_id(fid, FIFF.FIFF_BLOCK_ID)
    if info['meas_id'] is not None:
        write_id(fid, FIFF.FIFF_PARENT_BLOCK_ID, info['meas_id'])

    # Write measurement info
    write_meas_info(fid, info)

    # One or more evoked data sets
    start_block(fid, FIFF.FIFFB_PROCESSED_DATA)
    start_block(fid, FIFF.FIFFB_MNE_EPOCHS)

    # write events out after getting data to ensure bad events are dropped
    data = epochs.get_data()

    _check_option('fmt', fmt, ['single', 'double'])

    if np.iscomplexobj(data):
        if fmt == 'single':
            write_function = write_complex_float_matrix
        elif fmt == 'double':
            write_function = write_complex_double_matrix
    else:
        if fmt == 'single':
            write_function = write_float_matrix
        elif fmt == 'double':
            write_function = write_double_matrix

    start_block(fid, FIFF.FIFFB_MNE_EVENTS)
    write_int(fid, FIFF.FIFF_MNE_EVENT_LIST, epochs.events.T)
    write_string(fid, FIFF.FIFF_DESCRIPTION, _event_id_string(epochs.event_id))
    end_block(fid, FIFF.FIFFB_MNE_EVENTS)

    # Metadata
    if epochs.metadata is not None:
        start_block(fid, FIFF.FIFFB_MNE_METADATA)
        metadata = _prepare_write_metadata(epochs.metadata)
        write_string(fid, FIFF.FIFF_DESCRIPTION, metadata)
        end_block(fid, FIFF.FIFFB_MNE_METADATA)

    # First and last sample
    first = int(round(epochs.tmin * info['sfreq']))  # round just to be safe
    last = first + len(epochs.times) - 1
    write_int(fid, FIFF.FIFF_FIRST_SAMPLE, first)
    write_int(fid, FIFF.FIFF_LAST_SAMPLE, last)

    # save baseline
    if epochs.baseline is not None:
        bmin, bmax = epochs.baseline
        write_float(fid, FIFF.FIFF_MNE_BASELINE_MIN, bmin)
        write_float(fid, FIFF.FIFF_MNE_BASELINE_MAX, bmax)

    # The epochs itself
    decal = np.empty(info['nchan'])
    for k in range(info['nchan']):
        decal[k] = 1.0 / (info['chs'][k]['cal'] *
                          info['chs'][k].get('scale', 1.0))

    data *= decal[np.newaxis, :, np.newaxis]

    write_function(fid, FIFF.FIFF_EPOCH, data)

    # undo modifications to data
    data /= decal[np.newaxis, :, np.newaxis]

    write_string(fid, FIFF.FIFF_MNE_EPOCHS_DROP_LOG,
                 json.dumps(epochs.drop_log))

    reject_params = _pack_reject_params(epochs)
    if reject_params:
        write_string(fid, FIFF.FIFF_MNE_EPOCHS_REJECT_FLAT,
                     json.dumps(reject_params))

    write_int(fid, FIFF.FIFF_MNE_EPOCHS_SELECTION,
              epochs.selection)

    # And now write the next file info in case epochs are split on disk
    if next_fname is not None and n_parts > 1:
        start_block(fid, FIFF.FIFFB_REF)
        write_int(fid, FIFF.FIFF_REF_ROLE, FIFF.FIFFV_ROLE_NEXT_FILE)
        write_string(fid, FIFF.FIFF_REF_FILE_NAME, op.basename(next_fname))
        if meas_id is not None:
            write_id(fid, FIFF.FIFF_REF_FILE_ID, meas_id)
        write_int(fid, FIFF.FIFF_REF_FILE_NUM, next_idx)
        end_block(fid, FIFF.FIFFB_REF)

    end_block(fid, FIFF.FIFFB_MNE_EPOCHS)
    end_block(fid, FIFF.FIFFB_PROCESSED_DATA)
    end_block(fid, FIFF.FIFFB_MEAS)
    end_file(fid)


def _event_id_string(event_id):
    return ';'.join([k + ':' + str(v) for k, v in event_id.items()])


def _merge_events(events, event_id, selection):
    """Merge repeated events."""
    event_id = event_id.copy()
    new_events = events.copy()
    event_idxs_to_delete = list()
    unique_events, counts = np.unique(events[:, 0], return_counts=True)
    for ev in unique_events[counts > 1]:

        # indices at which the non-unique events happened
        idxs = (events[:, 0] == ev).nonzero()[0]

        # Figure out new value for events[:, 1]. Set to 0, if mixed vals exist
        unique_priors = np.unique(events[idxs, 1])
        new_prior = unique_priors[0] if len(unique_priors) == 1 else 0

        # If duplicate time samples have same event val, "merge" == "drop"
        # and no new event_id key will be created
        ev_vals = np.unique(events[idxs, 2])
        if len(ev_vals) <= 1:
            new_event_val = ev_vals[0]

        # Else, make a new event_id for the merged event
        else:

            # Find all event_id keys involved in duplicated events. These
            # keys will be merged to become a new entry in "event_id"
            event_id_keys = list(event_id.keys())
            event_id_vals = list(event_id.values())
            new_key_comps = [event_id_keys[event_id_vals.index(value)]
                             for value in ev_vals]

            # Check if we already have an entry for merged keys of duplicate
            # events ... if yes, reuse it
            for key in event_id:
                if set(key.split('/')) == set(new_key_comps):
                    new_event_val = event_id[key]
                    break

            # Else, find an unused value for the new key and make an entry into
            # the event_id dict
            else:
                ev_vals = np.unique(
                    np.concatenate((list(event_id.values()),
                                    events[:, 1:].flatten()),
                                   axis=0))
                if ev_vals[0] > 1:
                    new_event_val = 1
                else:
                    diffs = np.diff(ev_vals)
                    idx = np.where(diffs > 1)[0]
                    idx = -1 if len(idx) == 0 else idx[0]
                    new_event_val = ev_vals[idx] + 1

                new_event_id_key = '/'.join(sorted(new_key_comps))
                event_id[new_event_id_key] = int(new_event_val)

        # Replace duplicate event times with merged event and remember which
        # duplicate indices to delete later
        new_events[idxs[0], 1] = new_prior
        new_events[idxs[0], 2] = new_event_val
        event_idxs_to_delete.extend(idxs[1:])

    # Delete duplicate event idxs
    new_events = np.delete(new_events, event_idxs_to_delete, 0)
    new_selection = np.delete(selection, event_idxs_to_delete, 0)

    return new_events, event_id, new_selection


def _handle_event_repeated(events, event_id, event_repeated, selection,
                           drop_log):
    """Handle repeated events.

    Note that drop_log will be modified inplace
    """
    assert len(events) == len(selection)
    selection = np.asarray(selection)

    unique_events, u_ev_idxs = np.unique(events[:, 0], return_index=True)

    # Return early if no duplicates
    if len(unique_events) == len(events):
        return events, event_id, selection, drop_log

    # Else, we have duplicates. Triage ...
    _check_option('event_repeated', event_repeated, ['error', 'drop', 'merge'])
    drop_log = list(drop_log)
    if event_repeated == 'error':
        raise RuntimeError('Event time samples were not unique. Consider '
                           'setting the `event_repeated` parameter."')

    elif event_repeated == 'drop':
        logger.info('Multiple event values for single event times found. '
                    'Keeping the first occurrence and dropping all others.')
        new_events = events[u_ev_idxs]
        new_selection = selection[u_ev_idxs]
        drop_ev_idxs = np.setdiff1d(selection, new_selection)
        for idx in drop_ev_idxs:
            drop_log[idx] = drop_log[idx] + ('DROP DUPLICATE',)
        selection = new_selection
    elif event_repeated == 'merge':
        logger.info('Multiple event values for single event times found. '
                    'Creating new event value to reflect simultaneous events.')
        new_events, event_id, new_selection = \
            _merge_events(events, event_id, selection)
        drop_ev_idxs = np.setdiff1d(selection, new_selection)
        for idx in drop_ev_idxs:
            drop_log[idx] = drop_log[idx] + ('MERGE DUPLICATE',)
        selection = new_selection
    drop_log = tuple(drop_log)

    # Remove obsolete kv-pairs from event_id after handling
    keys = new_events[:, 1:].flatten()
    event_id = {k: v for k, v in event_id.items() if v in keys}

    return new_events, event_id, selection, drop_log


@fill_doc
class BaseEpochs(ProjMixin, ContainsMixin, UpdateChannelsMixin, ShiftTimeMixin,
                 SetChannelsMixin, InterpolationMixin, FilterMixin,
                 TimeMixin, SizeMixin, GetEpochsMixin):
    """Abstract base class for Epochs-type classes.

    This class provides basic functionality and should never be instantiated
    directly. See Epochs below for an explanation of the parameters.

    Parameters
    ----------
    info : dict
        A copy of the info dict from the raw object.
    data : ndarray | None
        If ``None``, data will be read from the Raw object. If ndarray, must be
        of shape (n_epochs, n_channels, n_times).
    events : array of int, shape (n_events, 3)
        See `Epochs` docstring.
    event_id : int | list of int | dict | None
        See `Epochs` docstring.
    tmin : float
        See `Epochs` docstring.
    tmax : float
        See `Epochs` docstring.
    baseline : None | tuple of length 2
        See `Epochs` docstring.
    raw : Raw object
        An instance of Raw.
    %(picks_header)s
        See `Epochs` docstring.
    %(reject_epochs)s
    %(flat)s
    decim : int
        See `Epochs` docstring.
    reject_tmin : scalar | None
        See `Epochs` docstring.
    reject_tmax : scalar | None
        See `Epochs` docstring.
    detrend : int | None
        See `Epochs` docstring.
    proj : bool | 'delayed'
        See `Epochs` docstring.
    on_missing : str
        See `Epochs` docstring.
    preload_at_end : bool
        Load all epochs from disk when creating the object
        or wait before accessing each epoch (more memory
        efficient but can be slower).
    selection : iterable | None
        Iterable of indices of selected epochs. If ``None``, will be
        automatically generated, corresponding to all non-zero events.
    drop_log : tuple | None
        Tuple of tuple of strings indicating which epochs have been marked to
        be ignored.
    filename : str | None
        The filename (if the epochs are read from disk).
    metadata : instance of pandas.DataFrame | None
        See :class:`mne.Epochs` docstring.

        .. versionadded:: 0.16
    event_repeated : str
        See :class:`mne.Epochs` docstring.

        .. versionadded:: 0.19
    %(verbose)s

    Notes
    -----
    The ``BaseEpochs`` class is public to allow for stable type-checking in
    user code (i.e., ``isinstance(my_epochs, BaseEpochs)``) but should not be
    used as a constructor for Epochs objects (use instead :class:`mne.Epochs`).
    """

    @verbose
    def __init__(self, info, data, events, event_id=None, tmin=-0.2, tmax=0.5,
                 baseline=(None, 0), raw=None, picks=None, reject=None,
                 flat=None, decim=1, reject_tmin=None, reject_tmax=None,
                 detrend=None, proj=True, on_missing='raise',
                 preload_at_end=False, selection=None, drop_log=None,
                 filename=None, metadata=None, event_repeated='error',
                 verbose=None):  # noqa: D102
        self.verbose = verbose

        if events is not None:  # RtEpochs can have events=None
            events_type = type(events)
            with warnings.catch_warnings(record=True):
                warnings.simplefilter('ignore')  # deprecation for object array
                events = np.asarray(events)
            if not np.issubdtype(events.dtype, np.integer):
                raise TypeError('events should be a NumPy array of integers, '
                                f'got {events_type}')
            if events.ndim != 2 or events.shape[1] != 3:
                raise ValueError(
                    f'events must be of shape (N, 3), got {events.shape}')
            events_max = events.max()
            if events_max > INT32_MAX:
                raise ValueError(
                    f'events array values must not exceed {INT32_MAX}, '
                    f'got {events_max}')
        event_id = _check_event_id(event_id, events)
        self.event_id = event_id
        del event_id

        if events is not None:  # RtEpochs can have events=None
            for key, val in self.event_id.items():
                if val not in events[:, 2]:
                    msg = ('No matching events found for %s '
                           '(event id %i)' % (key, val))
                    _on_missing(on_missing, msg)

            # ensure metadata matches original events size
            self.selection = np.arange(len(events))
            self.events = events
            self.metadata = metadata
            del events

            values = list(self.event_id.values())
            selected = np.where(np.in1d(self.events[:, 2], values))[0]
            if selection is None:
                selection = selected
            else:
                selection = np.array(selection, int)
            if selection.shape != (len(selected),):
                raise ValueError('selection must be shape %s got shape %s'
                                 % (selected.shape, selection.shape))
            self.selection = selection
            if drop_log is None:
                self.drop_log = tuple(
                    () if k in self.selection else ('IGNORED',)
                    for k in range(max(len(self.events),
                                   max(self.selection) + 1)))
            else:
                self.drop_log = drop_log

            self.events = self.events[selected]

            self.events, self.event_id, self.selection, self.drop_log = \
                _handle_event_repeated(
                    self.events, self.event_id, event_repeated,
                    self.selection, self.drop_log)

            # then subselect
            sub = np.where(np.in1d(selection, self.selection))[0]
            if isinstance(metadata, list):
                metadata = [metadata[s] for s in sub]
            elif metadata is not None:
                metadata = metadata.iloc[sub]
            self.metadata = metadata
            del metadata

            n_events = len(self.events)
            if n_events > 1:
                if np.diff(self.events.astype(np.int64)[:, 0]).min() <= 0:
                    warn('The events passed to the Epochs constructor are not '
                         'chronologically ordered.', RuntimeWarning)

            if n_events > 0:
                logger.info('%d matching events found' % n_events)
            else:
                raise ValueError('No desired events found.')
        else:
            self.drop_log = tuple()
            self.selection = np.array([], int)
            self.metadata = metadata
            # do not set self.events here, let subclass do it

        if (detrend not in [None, 0, 1]) or isinstance(detrend, bool):
            raise ValueError('detrend must be None, 0, or 1')
        self.detrend = detrend

        self._raw = raw
        info._check_consistency()
        self.picks = _picks_to_idx(info, picks, none='all', exclude=(),
                                   allow_empty=False)
        self.info = pick_info(info, self.picks)
        del info
        self._current = 0

        if data is None:
            self.preload = False
            self._data = None
            self._do_baseline = True
        else:
            assert decim == 1
            if data.ndim != 3 or data.shape[2] != \
                    round((tmax - tmin) * self.info['sfreq']) + 1:
                raise RuntimeError('bad data shape')
            if data.shape[0] != len(self.events):
                raise ValueError(
                    'The number of epochs and the number of events must match')
            self.preload = True
            self._data = data
            self._do_baseline = False
        self._offset = None

        if tmin > tmax:
            raise ValueError('tmin has to be less than or equal to tmax')

        # Handle times
        sfreq = float(self.info['sfreq'])
        start_idx = int(round(tmin * sfreq))
        self._raw_times = np.arange(start_idx,
                                    int(round(tmax * sfreq)) + 1) / sfreq
        self._set_times(self._raw_times)

        # check reject_tmin and reject_tmax
        if reject_tmin is not None:
            if (np.isclose(reject_tmin, tmin)):
                # adjust for potential small deviations due to sampling freq
                reject_tmin = self.tmin
            elif reject_tmin < tmin:
                raise ValueError(f'reject_tmin needs to be None or >= tmin '
                                 f'(got {reject_tmin})')

        if reject_tmax is not None:
            if (np.isclose(reject_tmax, tmax)):
                # adjust for potential small deviations due to sampling freq
                reject_tmax = self.tmax
            elif reject_tmax > tmax:
                raise ValueError(f'reject_tmax needs to be None or <= tmax '
                                 f'(got {reject_tmax})')

        if (reject_tmin is not None) and (reject_tmax is not None):
            if reject_tmin >= reject_tmax:
                raise ValueError(f'reject_tmin ({reject_tmin}) needs to be '
                                 f' < reject_tmax ({reject_tmax})')

        self.reject_tmin = reject_tmin
        self.reject_tmax = reject_tmax

        # decimation
        self._decim = 1
        self.decimate(decim)

        # baseline correction: replace `None` tuple elements  with actual times
        self.baseline = _check_baseline(baseline, times=self.times,
                                        sfreq=self.info['sfreq'])
        if self.baseline is not None and self.baseline != baseline:
            logger.info(f'Setting baseline interval to '
                        f'[{self.baseline[0]}, {self.baseline[1]}] sec')

        logger.info(_log_rescale(self.baseline))

        # setup epoch rejection
        self.reject = None
        self.flat = None
        self._reject_setup(reject, flat)

        # do the rest
        valid_proj = [True, 'delayed', False]
        if proj not in valid_proj:
            raise ValueError('"proj" must be one of %s, not %s'
                             % (valid_proj, proj))
        if proj == 'delayed':
            self._do_delayed_proj = True
            logger.info('Entering delayed SSP mode.')
        else:
            self._do_delayed_proj = False
        activate = False if self._do_delayed_proj else proj
        self._projector, self.info = setup_proj(self.info, False,
                                                activate=activate)
        if preload_at_end:
            assert self._data is None
            assert self.preload is False
            self.load_data()  # this will do the projection
        elif proj is True and self._projector is not None and data is not None:
            # let's make sure we project if data was provided and proj
            # requested
            # we could do this with np.einsum, but iteration should be
            # more memory safe in most instances
            for ii, epoch in enumerate(self._data):
                self._data[ii] = np.dot(self._projector, epoch)
        self._filename = str(filename) if filename is not None else filename
        self._check_consistency()

    def _check_consistency(self):
        """Check invariants of epochs object."""
        if hasattr(self, 'events'):
            assert len(self.selection) == len(self.events)
            assert len(self.drop_log) >= len(self.events)
        assert len(self.selection) == sum(
            (len(dl) == 0 for dl in self.drop_log))
        assert hasattr(self, '_times_readonly')
        assert not self.times.flags['WRITEABLE']
        assert isinstance(self.drop_log, tuple)
        assert all(isinstance(log, tuple) for log in self.drop_log)
        assert all(isinstance(s, str) for log in self.drop_log for s in log)

    def reset_drop_log_selection(self):
        """Reset the drop_log and selection entries.

        This method will simplify ``self.drop_log`` and ``self.selection``
        so that they are meaningless (tuple of empty tuples and increasing
        integers, respectively). This can be useful when concatenating
        many Epochs instances, as ``drop_log`` can accumulate many entries
        which can become problematic when saving.
        """
        self.selection = np.arange(len(self.events))
        self.drop_log = (tuple(),) * len(self.events)
        self._check_consistency()

    def load_data(self):
        """Load the data if not already preloaded.

        Returns
        -------
        epochs : instance of Epochs
            The epochs object.

        Notes
        -----
        This function operates in-place.

        .. versionadded:: 0.10.0
        """
        if self.preload:
            return self
        self._data = self._get_data()
        self.preload = True
        self._do_baseline = False
        self._decim_slice = slice(None, None, None)
        self._decim = 1
        self._raw_times = self.times
        assert self._data.shape[-1] == len(self.times)
        self._raw = None  # shouldn't need it anymore
        return self

    @verbose
    def decimate(self, decim, offset=0, verbose=None):
        """Decimate the epochs.

        Parameters
        ----------
        %(decim)s
        %(decim_offset)s
        %(verbose_meth)s

        Returns
        -------
        epochs : instance of Epochs
            The decimated Epochs object.

        See Also
        --------
        mne.Evoked.decimate
        mne.Epochs.resample
        mne.io.Raw.resample

        Notes
        -----
        %(decim_notes)s

        If ``decim`` is 1, this method does not copy the underlying data.

        .. versionadded:: 0.10.0

        References
        ----------
        .. footbibliography::
        """
        decim, offset, new_sfreq = _check_decim(self.info, decim, offset)
        start_idx = int(round(-self._raw_times[0] * (self.info['sfreq'] *
                                                     self._decim)))
        self._decim *= decim
        i_start = start_idx % self._decim + offset
        decim_slice = slice(i_start, None, self._decim)
        self.info['sfreq'] = new_sfreq
        if self.preload:
            if decim != 1:
                self._data = self._data[:, :, decim_slice].copy()
                self._raw_times = self._raw_times[decim_slice].copy()
            else:
                self._data = np.ascontiguousarray(self._data)
            self._decim_slice = slice(None)
            self._decim = 1
        else:
            self._decim_slice = decim_slice
        self._set_times(self._raw_times[self._decim_slice])
        return self

    @verbose
    def apply_baseline(self, baseline=(None, 0), *, verbose=None):
        """Baseline correct epochs.

        Parameters
        ----------
        %(baseline_epochs)s
            Defaults to ``(None, 0)``, i.e. beginning of the the data until
            time point zero.
        %(verbose_meth)s

        Returns
        -------
        epochs : instance of Epochs
            The baseline-corrected Epochs object.

        Notes
        -----
        Baseline correction can be done multiple times, but can never be
        reverted once the data has been loaded.

        .. versionadded:: 0.10.0
        """
        baseline = _check_baseline(baseline, times=self.times,
                                   sfreq=self.info['sfreq'])

        if self.preload:
            if self.baseline is not None and baseline is None:
                raise RuntimeError('You cannot remove baseline correction '
                                   'from preloaded data once it has been '
                                   'applied.')
            self._do_baseline = True
            picks = self._detrend_picks
            rescale(self._data, self.times, baseline, copy=False, picks=picks)
            self._do_baseline = False
        else:  # logging happens in "rescale" in "if" branch
            logger.info(_log_rescale(baseline))
            assert self._do_baseline is True
        self.baseline = baseline
        return self

    def _reject_setup(self, reject, flat):
        """Set self._reject_time and self._channel_type_idx."""
        idx = channel_indices_by_type(self.info)
        reject = deepcopy(reject) if reject is not None else dict()
        flat = deepcopy(flat) if flat is not None else dict()
        for rej, kind in zip((reject, flat), ('reject', 'flat')):
            if not isinstance(rej, dict):
                raise TypeError('reject and flat must be dict or None, not %s'
                                % type(rej))
            bads = set(rej.keys()) - set(idx.keys())
            if len(bads) > 0:
                raise KeyError('Unknown channel types found in %s: %s'
                               % (kind, bads))

        for key in idx.keys():
            # don't throw an error if rejection/flat would do nothing
            if len(idx[key]) == 0 and (np.isfinite(reject.get(key, np.inf)) or
                                       flat.get(key, -1) >= 0):
                # This is where we could eventually add e.g.
                # self.allow_missing_reject_keys check to allow users to
                # provide keys that don't exist in data
                raise ValueError("No %s channel found. Cannot reject based on "
                                 "%s." % (key.upper(), key.upper()))

        # check for invalid values
        for rej, kind in zip((reject, flat), ('Rejection', 'Flat')):
            for key, val in rej.items():
                if val is None or val < 0:
                    raise ValueError('%s value must be a number >= 0, not "%s"'
                                     % (kind, val))

        # now check to see if our rejection and flat are getting more
        # restrictive
        old_reject = self.reject if self.reject is not None else dict()
        old_flat = self.flat if self.flat is not None else dict()
        bad_msg = ('{kind}["{key}"] == {new} {op} {old} (old value), new '
                   '{kind} values must be at least as stringent as '
                   'previous ones')
        for key in set(reject.keys()).union(old_reject.keys()):
            old = old_reject.get(key, np.inf)
            new = reject.get(key, np.inf)
            if new > old:
                raise ValueError(bad_msg.format(kind='reject', key=key,
                                                new=new, old=old, op='>'))
        for key in set(flat.keys()).union(old_flat.keys()):
            old = old_flat.get(key, -np.inf)
            new = flat.get(key, -np.inf)
            if new < old:
                raise ValueError(bad_msg.format(kind='flat', key=key,
                                                new=new, old=old, op='<'))

        # after validation, set parameters
        self._bad_dropped = False
        self._channel_type_idx = idx
        self.reject = reject if len(reject) > 0 else None
        self.flat = flat if len(flat) > 0 else None

        if (self.reject_tmin is None) and (self.reject_tmax is None):
            self._reject_time = None
        else:
            if self.reject_tmin is None:
                reject_imin = None
            else:
                idxs = np.nonzero(self.times >= self.reject_tmin)[0]
                reject_imin = idxs[0]
            if self.reject_tmax is None:
                reject_imax = None
            else:
                idxs = np.nonzero(self.times <= self.reject_tmax)[0]
                reject_imax = idxs[-1]
            self._reject_time = slice(reject_imin, reject_imax)

    @verbose  # verbose is used by mne-realtime
    def _is_good_epoch(self, data, verbose=None):
        """Determine if epoch is good."""
        if isinstance(data, str):
            return False, (data,)
        if data is None:
            return False, ('NO_DATA',)
        n_times = len(self.times)
        if data.shape[1] < n_times:
            # epoch is too short ie at the end of the data
            return False, ('TOO_SHORT',)
        if self.reject is None and self.flat is None:
            return True, None
        else:
            if self._reject_time is not None:
                data = data[:, self._reject_time]

            return _is_good(data, self.ch_names, self._channel_type_idx,
                            self.reject, self.flat, full_report=True,
                            ignore_chs=self.info['bads'])

    @verbose
    def _detrend_offset_decim(self, epoch, picks, verbose=None):
        """Aux Function: detrend, baseline correct, offset, decim.

        Note: operates inplace
        """
        if (epoch is None) or isinstance(epoch, str):
            return epoch

        # Detrend
        if self.detrend is not None:
            # We explicitly detrend just data channels (not EMG, ECG, EOG which
            # are processed by baseline correction)
            use_picks = _pick_data_channels(self.info, exclude=())
            epoch[use_picks] = detrend(epoch[use_picks], self.detrend, axis=1)

        # Baseline correct
        if self._do_baseline:
            rescale(
                epoch, self._raw_times, self.baseline, picks=picks, copy=False,
                verbose=False)

        # Decimate if necessary (i.e., epoch not preloaded)
        epoch = epoch[:, self._decim_slice]

        # handle offset
        if self._offset is not None:
            epoch += self._offset

        return epoch

    def iter_evoked(self, copy=False):
        """Iterate over epochs as a sequence of Evoked objects.

        The Evoked objects yielded will each contain a single epoch (i.e., no
        averaging is performed).

        This method resets the object iteration state to the first epoch.

        Parameters
        ----------
        copy : bool
            If False copies of data and measurement info will be omitted
            to save time.
        """
        self.__iter__()

        while True:
            try:
                out = self.__next__(True)
            except StopIteration:
                break
            data, event_id = out
            tmin = self.times[0]
            info = self.info
            if copy:
                info = deepcopy(self.info)
                data = data.copy()

            yield EvokedArray(data, info, tmin, comment=str(event_id))

    def subtract_evoked(self, evoked=None):
        """Subtract an evoked response from each epoch.

        Can be used to exclude the evoked response when analyzing induced
        activity, see e.g. [1]_.

        Parameters
        ----------
        evoked : instance of Evoked | None
            The evoked response to subtract. If None, the evoked response
            is computed from Epochs itself.

        Returns
        -------
        self : instance of Epochs
            The modified instance (instance is also modified inplace).

        References
        ----------
        .. [1] David et al. "Mechanisms of evoked and induced responses in
               MEG/EEG", NeuroImage, vol. 31, no. 4, pp. 1580-1591, July 2006.
        """
        logger.info('Subtracting Evoked from Epochs')
        if evoked is None:
            picks = _pick_data_channels(self.info, exclude=[])
            evoked = self.average(picks)

        # find the indices of the channels to use
        picks = pick_channels(evoked.ch_names, include=self.ch_names)

        # make sure the omitted channels are not data channels
        if len(picks) < len(self.ch_names):
            sel_ch = [evoked.ch_names[ii] for ii in picks]
            diff_ch = list(set(self.ch_names).difference(sel_ch))
            diff_idx = [self.ch_names.index(ch) for ch in diff_ch]
            diff_types = [channel_type(self.info, idx) for idx in diff_idx]
            bad_idx = [diff_types.index(t) for t in diff_types if t in
                       _DATA_CH_TYPES_SPLIT]
            if len(bad_idx) > 0:
                bad_str = ', '.join([diff_ch[ii] for ii in bad_idx])
                raise ValueError('The following data channels are missing '
                                 'in the evoked response: %s' % bad_str)
            logger.info('    The following channels are not included in the '
                        'subtraction: %s' % ', '.join(diff_ch))

        # make sure the times match
        if (len(self.times) != len(evoked.times) or
                np.max(np.abs(self.times - evoked.times)) >= 1e-7):
            raise ValueError('Epochs and Evoked object do not contain '
                             'the same time points.')

        # handle SSPs
        if not self.proj and evoked.proj:
            warn('Evoked has SSP applied while Epochs has not.')
        if self.proj and not evoked.proj:
            evoked = evoked.copy().apply_proj()

        # find the indices of the channels to use in Epochs
        ep_picks = [self.ch_names.index(evoked.ch_names[ii]) for ii in picks]

        # do the subtraction
        if self.preload:
            self._data[:, ep_picks, :] -= evoked.data[picks][None, :, :]
        else:
            if self._offset is None:
                self._offset = np.zeros((len(self.ch_names), len(self.times)),
                                        dtype=np.float64)
            self._offset[ep_picks] -= evoked.data[picks]
        logger.info('[done]')

        return self

    @fill_doc
    def average(self, picks=None, method="mean"):
        """Compute an average over epochs.

        Parameters
        ----------
        %(picks_all_data)s
        method : str | callable
            How to combine the data. If "mean"/"median", the mean/median
            are returned.
            Otherwise, must be a callable which, when passed an array of shape
            (n_epochs, n_channels, n_time) returns an array of shape
            (n_channels, n_time).
            Note that due to file type limitations, the kind for all
            these will be "average".

        Returns
        -------
        evoked : instance of Evoked | dict of Evoked
            The averaged epochs.

        Notes
        -----
        Computes an average of all epochs in the instance, even if
        they correspond to different conditions. To average by condition,
        do ``epochs[condition].average()`` for each condition separately.

        When picks is None and epochs contain only ICA channels, no channels
        are selected, resulting in an error. This is because ICA channels
        are not considered data channels (they are of misc type) and only data
        channels are selected when picks is None.

        The ``method`` parameter allows e.g. robust averaging.
        For example, one could do:

            >>> from scipy.stats import trim_mean  # doctest:+SKIP
            >>> trim = lambda x: trim_mean(x, 0.1, axis=0)  # doctest:+SKIP
            >>> epochs.average(method=trim)  # doctest:+SKIP

        This would compute the trimmed mean.
        """
        return self._compute_aggregate(picks=picks, mode=method)

    @fill_doc
    def standard_error(self, picks=None):
        """Compute standard error over epochs.

        Parameters
        ----------
        %(picks_all_data)s

        Returns
        -------
        evoked : instance of Evoked
            The standard error over epochs.
        """
        return self._compute_aggregate(picks, "std")

    def _compute_aggregate(self, picks, mode='mean'):
        """Compute the mean or std over epochs and return Evoked."""
        # if instance contains ICA channels they won't be included unless picks
        # is specified
        if picks is None:
            check_ICA = [x.startswith('ICA') for x in self.ch_names]
            if np.all(check_ICA):
                raise TypeError('picks must be specified (i.e. not None) for '
                                'ICA channel data')
            elif np.any(check_ICA):
                warn('ICA channels will not be included unless explicitly '
                     'selected in picks')

        n_channels = len(self.ch_names)
        n_times = len(self.times)

        if self.preload:
            n_events = len(self.events)
            fun = _check_combine(mode, valid=('mean', 'median', 'std'))
            data = fun(self._data)
            assert len(self.events) == len(self._data)
            if data.shape != self._data.shape[1:]:
                raise RuntimeError(
                    'You passed a function that resulted n data of shape {}, '
                    'but it should be {}.'.format(
                        data.shape, self._data.shape[1:]))
        else:
            if mode not in {"mean", "std"}:
                raise ValueError("If data are not preloaded, can only compute "
                                 "mean or standard deviation.")
            data = np.zeros((n_channels, n_times))
            n_events = 0
            for e in self:
                if np.iscomplexobj(e):
                    data = data.astype(np.complex128)
                data += e
                n_events += 1

            if n_events > 0:
                data /= n_events
            else:
                data.fill(np.nan)

            # convert to stderr if requested, could do in one pass but do in
            # two (slower) in case there are large numbers
            if mode == "std":
                data_mean = data.copy()
                data.fill(0.)
                for e in self:
                    data += (e - data_mean) ** 2
                data = np.sqrt(data / n_events)

        if mode == "std":
            kind = 'standard_error'
            data /= np.sqrt(n_events)
        else:
            kind = "average"

        return self._evoked_from_epoch_data(data, self.info, picks, n_events,
                                            kind, self._name)

    @property
    def _name(self):
        """Give a nice string representation based on event ids."""
        if len(self.event_id) == 1:
            comment = next(iter(self.event_id.keys()))
        else:
            count = Counter(self.events[:, 2])
            comments = list()
            for key, value in self.event_id.items():
                comments.append('%.2f * %s' % (
                    float(count[value]) / len(self.events), key))
            comment = ' + '.join(comments)
        return comment

    def _evoked_from_epoch_data(self, data, info, picks, n_events, kind,
                                comment):
        """Create an evoked object from epoch data."""
        info = deepcopy(info)
        evoked = EvokedArray(data, info, tmin=self.times[0], comment=comment,
                             nave=n_events, kind=kind, verbose=self.verbose)
        # XXX: above constructor doesn't recreate the times object precisely
        evoked.times = self.times.copy()

        # pick channels
        picks = _picks_to_idx(self.info, picks, 'data_or_ica', ())
        ch_names = [evoked.ch_names[p] for p in picks]
        evoked.pick_channels(ch_names)

        if len(evoked.info['ch_names']) == 0:
            raise ValueError('No data channel found when averaging.')

        if evoked.nave < 1:
            warn('evoked object is empty (based on less than 1 epoch)')

        return evoked

    @property
    def ch_names(self):
        """Channel names."""
        return self.info['ch_names']

    @copy_function_doc_to_method_doc(plot_epochs)
    def plot(self, picks=None, scalings=None, n_epochs=20, n_channels=20,
             title=None, events=None, event_color=None,
             order=None, show=True, block=False, decim='auto', noise_cov=None,
             butterfly=False, show_scrollbars=True, epoch_colors=None,
             event_id=None, group_by='type'):
        return plot_epochs(self, picks=picks, scalings=scalings,
                           n_epochs=n_epochs, n_channels=n_channels,
                           title=title, events=events, event_color=event_color,
                           order=order, show=show, block=block, decim=decim,
                           noise_cov=noise_cov, butterfly=butterfly,
                           show_scrollbars=show_scrollbars,
                           epoch_colors=epoch_colors, event_id=event_id,
                           group_by=group_by)

    @copy_function_doc_to_method_doc(plot_epochs_psd)
    def plot_psd(self, fmin=0, fmax=np.inf, tmin=None, tmax=None,
                 proj=False, bandwidth=None, adaptive=False, low_bias=True,
                 normalization='length', picks=None, ax=None, color='black',
                 xscale='linear', area_mode='std', area_alpha=0.33,
                 dB=True, estimate='auto', show=True, n_jobs=1,
                 average=False, line_alpha=None, spatial_colors=True,
                 sphere=None, verbose=None):
        return plot_epochs_psd(self, fmin=fmin, fmax=fmax, tmin=tmin,
                               tmax=tmax, proj=proj, bandwidth=bandwidth,
                               adaptive=adaptive, low_bias=low_bias,
                               normalization=normalization, picks=picks, ax=ax,
                               color=color, xscale=xscale, area_mode=area_mode,
                               area_alpha=area_alpha, dB=dB, estimate=estimate,
                               show=show, n_jobs=n_jobs, average=average,
                               line_alpha=line_alpha,
                               spatial_colors=spatial_colors, sphere=sphere,
                               verbose=verbose)

    @copy_function_doc_to_method_doc(plot_epochs_psd_topomap)
    def plot_psd_topomap(self, bands=None, tmin=None,
                         tmax=None, proj=False, bandwidth=None, adaptive=False,
                         low_bias=True, normalization='length', ch_type=None,
                         cmap=None, agg_fun=None, dB=True,
                         n_jobs=1, normalize=False, cbar_fmt='auto',
                         outlines='head', axes=None, show=True,
                         sphere=None, vlim=(None, None), verbose=None):
        return plot_epochs_psd_topomap(
            self, bands=bands, tmin=tmin, tmax=tmax,
            proj=proj, bandwidth=bandwidth, adaptive=adaptive,
            low_bias=low_bias, normalization=normalization, ch_type=ch_type,
            cmap=cmap, agg_fun=agg_fun, dB=dB, n_jobs=n_jobs,
            normalize=normalize, cbar_fmt=cbar_fmt, outlines=outlines,
            axes=axes, show=show, sphere=sphere, vlim=vlim, verbose=verbose)

    @copy_function_doc_to_method_doc(plot_topo_image_epochs)
    def plot_topo_image(self, layout=None, sigma=0., vmin=None, vmax=None,
                        colorbar=None, order=None, cmap='RdBu_r',
                        layout_scale=.95, title=None, scalings=None,
                        border='none', fig_facecolor='k', fig_background=None,
                        font_color='w', show=True):
        return plot_topo_image_epochs(
            self, layout=layout, sigma=sigma, vmin=vmin, vmax=vmax,
            colorbar=colorbar, order=order, cmap=cmap,
            layout_scale=layout_scale, title=title, scalings=scalings,
            border=border, fig_facecolor=fig_facecolor,
            fig_background=fig_background, font_color=font_color, show=show)

    @verbose
    def drop_bad(self, reject='existing', flat='existing', verbose=None):
        """Drop bad epochs without retaining the epochs data.

        Should be used before slicing operations.

        .. warning:: This operation is slow since all epochs have to be read
                     from disk. To avoid reading epochs from disk multiple
                     times, use :meth:`mne.Epochs.load_data()`.

        Parameters
        ----------
        %(reject_drop_bad)s
        %(flat_drop_bad)s
        %(verbose_meth)s

        Returns
        -------
        epochs : instance of Epochs
            The epochs with bad epochs dropped. Operates in-place.

        Notes
        -----
        Dropping bad epochs can be done multiple times with different
        ``reject`` and ``flat`` parameters. However, once an epoch is
        dropped, it is dropped forever, so if more lenient thresholds may
        subsequently be applied, `epochs.copy <mne.Epochs.copy>` should be
        used.
        """
        if reject == 'existing':
            if flat == 'existing' and self._bad_dropped:
                return
            reject = self.reject
        if flat == 'existing':
            flat = self.flat
        if any(isinstance(rej, str) and rej != 'existing' for
               rej in (reject, flat)):
            raise ValueError('reject and flat, if strings, must be "existing"')
        self._reject_setup(reject, flat)
        self._get_data(out=False, verbose=verbose)
        return self

    def drop_log_stats(self, ignore=('IGNORED',)):
        """Compute the channel stats based on a drop_log from Epochs.

        Parameters
        ----------
        ignore : list
            The drop reasons to ignore.

        Returns
        -------
        perc : float
            Total percentage of epochs dropped.

        See Also
        --------
        plot_drop_log
        """
        return _drop_log_stats(self.drop_log, ignore)

    @copy_function_doc_to_method_doc(plot_drop_log)
    def plot_drop_log(self, threshold=0, n_max_plot=20, subject='Unknown subj',
                      color=(0.9, 0.9, 0.9), width=0.8, ignore=('IGNORED',),
                      show=True):
        if not self._bad_dropped:
            raise ValueError("You cannot use plot_drop_log since bad "
                             "epochs have not yet been dropped. "
                             "Use epochs.drop_bad().")
        return plot_drop_log(self.drop_log, threshold, n_max_plot, subject,
                             color=color, width=width, ignore=ignore,
                             show=show)

    @copy_function_doc_to_method_doc(plot_epochs_image)
    def plot_image(self, picks=None, sigma=0., vmin=None, vmax=None,
                   colorbar=True, order=None, show=True, units=None,
                   scalings=None, cmap=None, fig=None, axes=None,
                   overlay_times=None, combine=None, group_by=None,
                   evoked=True, ts_args=None, title=None, clear=False):
        return plot_epochs_image(self, picks=picks, sigma=sigma, vmin=vmin,
                                 vmax=vmax, colorbar=colorbar, order=order,
                                 show=show, units=units, scalings=scalings,
                                 cmap=cmap, fig=fig, axes=axes,
                                 overlay_times=overlay_times, combine=combine,
                                 group_by=group_by, evoked=evoked,
                                 ts_args=ts_args, title=title, clear=clear)

    @verbose
    def drop(self, indices, reason='USER', verbose=None):
        """Drop epochs based on indices or boolean mask.

        .. note:: The indices refer to the current set of undropped epochs
                  rather than the complete set of dropped and undropped epochs.
                  They are therefore not necessarily consistent with any
                  external indices (e.g., behavioral logs). To drop epochs
                  based on external criteria, do not use the ``preload=True``
                  flag when constructing an Epochs object, and call this
                  method before calling the :meth:`mne.Epochs.drop_bad` or
                  :meth:`mne.Epochs.load_data` methods.

        Parameters
        ----------
        indices : array of int or bool
            Set epochs to remove by specifying indices to remove or a boolean
            mask to apply (where True values get removed). Events are
            correspondingly modified.
        reason : str
            Reason for dropping the epochs ('ECG', 'timeout', 'blink' etc).
            Default: 'USER'.
        %(verbose_meth)s

        Returns
        -------
        epochs : instance of Epochs
            The epochs with indices dropped. Operates in-place.
        """
        indices = np.atleast_1d(indices)

        if indices.ndim > 1:
            raise ValueError("indices must be a scalar or a 1-d array")

        if indices.dtype == bool:
            indices = np.where(indices)[0]
        try_idx = np.where(indices < 0, indices + len(self.events), indices)

        out_of_bounds = (try_idx < 0) | (try_idx >= len(self.events))
        if out_of_bounds.any():
            first = indices[out_of_bounds][0]
            raise IndexError("Epoch index %d is out of bounds" % first)
        keep = np.setdiff1d(np.arange(len(self.events)), try_idx)
        self._getitem(keep, reason, copy=False, drop_event_id=False)
        count = len(try_idx)
        logger.info('Dropped %d epoch%s: %s' %
                    (count, _pl(count), ', '.join(map(str, np.sort(try_idx)))))

        return self

    def _get_epoch_from_raw(self, idx, verbose=None):
        """Get a given epoch from disk."""
        raise NotImplementedError

    def _project_epoch(self, epoch):
        """Process a raw epoch based on the delayed param."""
        # whenever requested, the first epoch is being projected.
        if (epoch is None) or isinstance(epoch, str):
            # can happen if t < 0 or reject based on annotations
            return epoch
        proj = self._do_delayed_proj or self.proj
        if self._projector is not None and proj is True:
            epoch = np.dot(self._projector, epoch)
        return epoch

    @verbose
    def _get_data(self, out=True, picks=None, item=None, verbose=None):
        """Load all data, dropping bad epochs along the way.

        Parameters
        ----------
        out : bool
            Return the data. Setting this to False is used to reject bad
            epochs without caching all the data, which saves memory.
        %(picks_all)s
        %(verbose_meth)s
        """
        if item is None:
            item = slice(None)
        elif not self._bad_dropped:
            raise ValueError(
                'item must be None in epochs.get_data() unless bads have been '
                'dropped. Consider using epochs.drop_bad().')
        select = self._item_to_select(item)  # indices or slice
        use_idx = np.arange(len(self.events))[select]
        n_events = len(use_idx)
        # in case there are no good events
        if self.preload:
            # we will store our result in our existing array
            data = self._data
        else:
            # we start out with an empty array, allocate only if necessary
            data = np.empty((0, len(self.info['ch_names']), len(self.times)))
            logger.info('Loading data for %s events and %s original time '
                        'points ...' % (n_events, len(self._raw_times)))

        if self._bad_dropped:
            if not out:
                return
            if self.preload:
                data = data[select]
                if picks is None:
                    return data
                else:
                    picks = _picks_to_idx(self.info, picks)
                    return data[:, picks]

            # we need to load from disk, drop, and return data
            detrend_picks = self._detrend_picks
            for ii, idx in enumerate(use_idx):
                # faster to pre-allocate memory here
                epoch_noproj = self._get_epoch_from_raw(idx)
                epoch_noproj = self._detrend_offset_decim(
                    epoch_noproj, detrend_picks)
                if self._do_delayed_proj:
                    epoch_out = epoch_noproj
                else:
                    epoch_out = self._project_epoch(epoch_noproj)
                if ii == 0:
                    data = np.empty((n_events, len(self.ch_names),
                                     len(self.times)), dtype=epoch_out.dtype)
                data[ii] = epoch_out
        else:
            # bads need to be dropped, this might occur after a preload
            # e.g., when calling drop_bad w/new params
            good_idx = []
            n_out = 0
            drop_log = list(self.drop_log)
            assert n_events == len(self.selection)
            if not self.preload:
                detrend_picks = self._detrend_picks
            for idx, sel in enumerate(self.selection):
                if self.preload:  # from memory
                    if self._do_delayed_proj:
                        epoch_noproj = self._data[idx]
                        epoch = self._project_epoch(epoch_noproj)
                    else:
                        epoch_noproj = None
                        epoch = self._data[idx]
                else:  # from disk
                    epoch_noproj = self._get_epoch_from_raw(idx)
                    epoch_noproj = self._detrend_offset_decim(
                        epoch_noproj, detrend_picks)
                    epoch = self._project_epoch(epoch_noproj)

                epoch_out = epoch_noproj if self._do_delayed_proj else epoch
                is_good, bad_tuple = self._is_good_epoch(
                    epoch, verbose=verbose)
                if not is_good:
                    assert isinstance(bad_tuple, tuple)
                    assert all(isinstance(x, str) for x in bad_tuple)
                    drop_log[sel] = drop_log[sel] + bad_tuple
                    continue
                good_idx.append(idx)

                # store the epoch if there is a reason to (output or update)
                if out or self.preload:
                    # faster to pre-allocate, then trim as necessary
                    if n_out == 0 and not self.preload:
                        data = np.empty((n_events, epoch_out.shape[0],
                                         epoch_out.shape[1]),
                                        dtype=epoch_out.dtype, order='C')
                    data[n_out] = epoch_out
                    n_out += 1
            self.drop_log = tuple(drop_log)
            del drop_log

            self._bad_dropped = True
            logger.info("%d bad epochs dropped" % (n_events - len(good_idx)))

            # adjust the data size if there is a reason to (output or update)
            if out or self.preload:
                if data.flags['OWNDATA'] and data.flags['C_CONTIGUOUS']:
                    data.resize((n_out,) + data.shape[1:], refcheck=False)
                else:
                    data = data[:n_out]
                    if self.preload:
                        self._data = data

            # Now update our properties (excepd data, which is already fixed)
            self._getitem(good_idx, None, copy=False, drop_event_id=False,
                          select_data=False)

        if out:
            if picks is None:
                return data
            else:
                picks = _picks_to_idx(self.info, picks)
                return data[:, picks]
        else:
            return None

    @property
    def _detrend_picks(self):
        if self._do_baseline:
            return _pick_data_channels(
                self.info, with_ref_meg=True, with_aux=True, exclude=())
        else:
            return []

    @fill_doc
    def get_data(self, picks=None, item=None):
        """Get all epochs as a 3D array.

        Parameters
        ----------
        %(picks_all)s
        item : slice | array-like | str | list | None
            The items to get. See :meth:`mne.Epochs.__getitem__` for
            a description of valid options. This can be substantially faster
            for obtaining an ndarray than :meth:`~mne.Epochs.__getitem__`
            for repeated access on large Epochs objects.
            None (default) is an alias for ``slice(None)``.

            .. versionadded:: 0.20

        Returns
        -------
        data : array of shape (n_epochs, n_channels, n_times)
            A view on epochs data.
        """
        return self._get_data(picks=picks, item=item)

    @verbose
    def apply_function(self, fun, picks=None, dtype=None, n_jobs=1,
                       channel_wise=True, verbose=None, *args, **kwargs):
        """Apply a function to a subset of channels.

        The function "fun" is applied to the channels defined in "picks". The
        data of the Epochs object is modified inplace. If the function returns
        a different data type (e.g. numpy.complex) it must be specified using
        the dtype parameter, which causes the data type used for representing
        the raw data to change.
        The Epochs object has to have the data loaded e.g. with
        ``preload=True`` or ``self.load_data()``.

        .. note:: If n_jobs > 1, more memory is required as
                  ``len(picks) * n_times`` additional time points need to
                  be temporaily stored in memory.
        .. note:: If the data type changes (dtype != None), more memory is
                  required since the original and the converted data needs
                  to be stored in memory.

        Parameters
        ----------
        fun : callable
            A function to be applied to the channels. The first argument of
            fun has to be a timeseries (numpy.ndarray). The function must
            operate on an array of shape ``(n_times,)`` if
            ``channel_wise=True`` and ``(len(picks), n_times)`` otherwise.
            The function must return an ndarray shaped like its input.
        %(picks_all_data_noref)s
        dtype : numpy.dtype (default: None)
            Data type to use for raw data after applying the function. If None
            the data type is not modified.
        n_jobs : int (default: 1)
            Number of jobs to run in parallel. Ignored if ``channel_wise`` is
            False.
        channel_wise : bool (default: True)
            Whether to apply the function to each channel individually. If
            False, the function will be applied to all channels at once.
<<<<<<< HEAD
            .. versionadded:: 0.18
=======
>>>>>>> cf9a0d22
        %(verbose_meth)s
        *args : list
            Additional positional arguments to pass to fun (first pos. argument
            of fun is the timeseries of a channel).
        **kwargs : dict
            Keyword arguments to pass to fun.

        Returns
        -------
        self : instance of Raw
            The epochs object with transformed data.
        """
        _check_preload(self, 'epochs.apply_function')
        picks = _picks_to_idx(self.info, picks, exclude=(), with_ref_meg=False)

        if not callable(fun):
            raise ValueError('fun needs to be a function')

        data_in = self._data
        if dtype is not None and dtype != self._data.dtype:
            self._data = self._data.astype(dtype)

        if channel_wise:
            if n_jobs == 1:
                # modify data inplace to save memory
                for idx in picks:
                    self._data[:, idx, :] = _check_fun(fun, data_in[:, idx, :],
                                                       *args, **kwargs)
            else:
                # use parallel function
                parallel, p_fun, _ = parallel_func(_check_fun, n_jobs)
                data_picks_new = parallel(p_fun(
                    fun, data_in[:, p, :], *args, **kwargs) for p in picks)
                for pp, p in enumerate(picks):
                    self._data[:, p, :] = data_picks_new[pp]
        else:
            self._data = _check_fun(
                fun, data_in, *args, **kwargs)

        return self

    @property
    def times(self):
        """Time vector in seconds."""
        return self._times_readonly

    def _set_times(self, times):
        """Set self._times_readonly (and make it read only)."""
        # naming used to indicate that it shouldn't be
        # changed directly, but rather via this method
        self._times_readonly = times.copy()
        self._times_readonly.flags['WRITEABLE'] = False

    @property
    def tmin(self):
        """First time point."""
        return self.times[0]

    @property
    def filename(self):
        """The filename."""
        return self._filename

    @property
    def tmax(self):
        """Last time point."""
        return self.times[-1]

    def __repr__(self):
        """Build string representation."""
        s = ' %s events ' % len(self.events)
        s += '(all good)' if self._bad_dropped else '(good & bad)'
        s += ', %g - %g sec' % (self.tmin, self.tmax)
        s += ', baseline '
        if self.baseline is None:
            s += 'off'
        else:
            s += '[%s, %s] sec' % tuple(['None' if b is None else ('%g' % b)
                                        for b in self.baseline])
            if self.baseline != _check_baseline(
                    self.baseline, times=self.times, sfreq=self.info['sfreq'],
                    on_baseline_outside_data='adjust'):
                s += ' (baseline period was cropped after baseline correction)'

        s += ', ~%s' % (sizeof_fmt(self._size),)
        s += ', data%s loaded' % ('' if self.preload else ' not')
        s += ', with metadata' if self.metadata is not None else ''
        counts = ['%r: %i' % (k, sum(self.events[:, 2] == v))
                  for k, v in sorted(self.event_id.items())]
        if len(self.event_id) > 0:
            s += ',' + '\n '.join([''] + counts)
        class_name = self.__class__.__name__
        class_name = 'Epochs' if class_name == 'BaseEpochs' else class_name
        return '<%s | %s>' % (class_name, s)

    @verbose
    def crop(self, tmin=None, tmax=None, include_tmax=True, verbose=None):
        """Crop a time interval from the epochs.

        Parameters
        ----------
        tmin : float | None
            Start time of selection in seconds.
        tmax : float | None
            End time of selection in seconds.
        %(include_tmax)s
        %(verbose_meth)s

        Returns
        -------
        epochs : instance of Epochs
            The cropped epochs object, modified in-place.

        Notes
        -----
        %(notes_tmax_included_by_default)s
        """
        # XXX this could be made to work on non-preloaded data...
        _check_preload(self, 'Modifying data of epochs')

        if tmin is None:
            tmin = self.tmin
        elif tmin < self.tmin:
            warn('tmin is not in epochs time interval. tmin is set to '
                 'epochs.tmin')
            tmin = self.tmin

        if tmax is None:
            tmax = self.tmax
        elif tmax > self.tmax:
            warn('tmax is not in epochs time interval. tmax is set to '
                 'epochs.tmax')
            tmax = self.tmax

        tmask = _time_mask(self.times, tmin, tmax, sfreq=self.info['sfreq'],
                           include_tmax=include_tmax)
        self._set_times(self.times[tmask])
        self._raw_times = self._raw_times[tmask]
        self._data = self._data[:, :, tmask]

        # Adjust rejection period
        if self.reject_tmin is not None and self.reject_tmin < self.tmin:
            logger.info(
                f'reject_tmin is not in epochs time interval. '
                f'Setting reject_tmin to epochs.tmin ({self.tmin} sec)')
            self.reject_tmin = self.tmin
        if self.reject_tmax is not None and self.reject_tmax > self.tmax:
            logger.info(
                f'reject_tmax is not in epochs time interval. '
                f'Setting reject_tmax to epochs.tmax ({self.tmax} sec)')
            self.reject_tmax = self.tmax
        return self

    def copy(self):
        """Return copy of Epochs instance.

        Returns
        -------
        epochs : instance of Epochs
            A copy of the object.
        """
        return deepcopy(self)

    def __deepcopy__(self, memodict):
        """Make a deepcopy."""
        cls = self.__class__
        result = cls.__new__(cls)
        for k, v in self.__dict__.items():
            # drop_log is immutable and _raw is private (and problematic to
            # deepcopy)
            if k in ('drop_log', '_raw', '_times_readonly'):
                memodict[id(v)] = v
            else:
                v = deepcopy(v, memodict)
            result.__dict__[k] = v
        return result

    @verbose
    def save(self, fname, split_size='2GB', fmt='single', overwrite=False,
             verbose=True):
        """Save epochs in a fif file.

        Parameters
        ----------
        fname : str
            The name of the file, which should end with -epo.fif or
            -epo.fif.gz.
        split_size : str | int
            Large raw files are automatically split into multiple pieces. This
            parameter specifies the maximum size of each piece. If the
            parameter is an integer, it specifies the size in Bytes. It is
            also possible to pass a human-readable string, e.g., 100MB.
            Note: Due to FIFF file limitations, the maximum split size is 2GB.

            .. versionadded:: 0.10.0
        fmt : str
            Format to save data. Valid options are 'double' or
            'single' for 64- or 32-bit float, or for 128- or
            64-bit complex numbers respectively. Note: Data are processed with
            double precision. Choosing single-precision, the saved data
            will slightly differ due to the reduction in precision.

            .. versionadded:: 0.17
        %(overwrite)s
            To overwrite original file (the same one that was loaded),
            data must be preloaded upon reading. This defaults to True in 0.18
            but will change to False in 0.19.

            .. versionadded:: 0.18
        %(verbose_meth)s

        Notes
        -----
        Bad epochs will be dropped before saving the epochs to disk.
        """
        check_fname(fname, 'epochs', ('-epo.fif', '-epo.fif.gz',
                                      '_epo.fif', '_epo.fif.gz'))

        # check for file existence
        _check_fname(fname, overwrite)

        split_size_bytes = _get_split_size(split_size)

        _check_option('fmt', fmt, ['single', 'double'])

        # to know the length accurately. The get_data() call would drop
        # bad epochs anyway
        self.drop_bad()
        # total_size tracks sizes that get split
        # over_size tracks overhead (tags, things that get written to each)
        if len(self) == 0:
            warn('Saving epochs with no data')
            total_size = 0
        else:
            d = self[0].get_data()
            # this should be guaranteed by subclasses
            assert d.dtype in ('>f8', '<f8', '>c16', '<c16')
            total_size = d.nbytes * len(self)
        self._check_consistency()
        over_size = 0
        if fmt == "single":
            total_size //= 2  # 64bit data converted to 32bit before writing.
        over_size += 32  # FIF tags
        # Account for all the other things we write, too
        # 1. meas_id block plus main epochs block
        over_size += 132
        # 2. measurement info (likely slight overestimate, but okay)
        over_size += object_size(self.info) + 16 * len(self.info)
        # 3. events and event_id in its own block
        total_size += self.events.size * 4
        over_size += len(_event_id_string(self.event_id)) + 72
        # 4. Metadata in a block of its own
        if self.metadata is not None:
            total_size += len(_prepare_write_metadata(self.metadata))
        over_size += 56
        # 5. first sample, last sample, baseline
        over_size += 40 * (self.baseline is not None) + 40
        # 6. drop log: gets written to each, with IGNORE for ones that are
        #    not part of it. So make a fake one with all having entries.
        drop_size = len(json.dumps(self.drop_log)) + 16
        drop_size += 8 * (len(self.selection) - 1)  # worst case: all but one
        over_size += drop_size
        # 7. reject params
        reject_params = _pack_reject_params(self)
        if reject_params:
            over_size += len(json.dumps(reject_params)) + 16
        # 8. selection
        total_size += self.selection.size * 4
        over_size += 16
        # 9. end of file tags
        over_size += _NEXT_FILE_BUFFER
        logger.debug(f'    Overhead size:   {str(over_size).rjust(15)}')
        logger.debug(f'    Splittable size: {str(total_size).rjust(15)}')
        logger.debug(f'    Split size:      {str(split_size_bytes).rjust(15)}')
        # need at least one per
        n_epochs = len(self)
        n_per = total_size // n_epochs if n_epochs else 0
        min_size = n_per + over_size
        if split_size_bytes < min_size:
            raise ValueError(
                f'The split size {split_size} is too small to safely write '
                'the epochs contents, minimum split size is '
                f'{sizeof_fmt(min_size)} ({min_size} bytes)')

        # This is like max(int(ceil(total_size / split_size)), 1) but cleaner
        n_parts = max(
            (total_size - 1) // (split_size_bytes - over_size) + 1, 1)
        assert n_parts >= 1, n_parts
        if n_parts > 1:
            logger.info(f'Splitting into {n_parts} parts')
            if n_parts > 100:  # This must be an error
                raise ValueError(
                    f'Split size {split_size} would result in writing '
                    f'{n_parts} files')

        if len(self.drop_log) > 100000:
            warn(f'epochs.drop_log contains {len(self.drop_log)} entries '
                 f'which will incur up to a {sizeof_fmt(drop_size)} writing '
                 f'overhead (per split file), consider using '
                 f'epochs.reset_drop_log_selection() prior to writing')

        epoch_idxs = np.array_split(np.arange(n_epochs), n_parts)

        for part_idx, epoch_idx in enumerate(epoch_idxs):
            this_epochs = self[epoch_idx] if n_parts > 1 else self
            # avoid missing event_ids in splits
            this_epochs.event_id = self.event_id
            _save_split(this_epochs, fname, part_idx, n_parts, fmt)

    def equalize_event_counts(self, event_ids, method='mintime'):
        """Equalize the number of trials in each condition.

        It tries to make the remaining epochs occurring as close as possible in
        time. This method works based on the idea that if there happened to be
        some time-varying (like on the scale of minutes) noise characteristics
        during a recording, they could be compensated for (to some extent) in
        the equalization process. This method thus seeks to reduce any of
        those effects by minimizing the differences in the times of the events
        in the two sets of epochs. For example, if one had event times
        [1, 2, 3, 4, 120, 121] and the other one had [3.5, 4.5, 120.5, 121.5],
        it would remove events at times [1, 2] in the first epochs and not
        [120, 121].

        Parameters
        ----------
        event_ids : list
            The event types to equalize. Each entry in the list can either be
            a str (single event) or a list of str. In the case where one of
            the entries is a list of str, event_ids in that list will be
            grouped together before equalizing trial counts across conditions.
            In the case where partial matching is used (using '/' in
            ``event_ids``), ``event_ids`` will be matched according to the
            provided tags, that is, processing works as if the event_ids
            matched by the provided tags had been supplied instead.
            The event_ids must identify nonoverlapping subsets of the epochs.
        method : str
            If 'truncate', events will be truncated from the end of each event
            list. If 'mintime', timing differences between each event list
            will be minimized.

        Returns
        -------
        epochs : instance of Epochs
            The modified Epochs instance.
        indices : array of int
            Indices from the original events list that were dropped.

        Notes
        -----
        For example (if epochs.event_id was {'Left': 1, 'Right': 2,
        'Nonspatial':3}:

            epochs.equalize_event_counts([['Left', 'Right'], 'Nonspatial'])

        would equalize the number of trials in the 'Nonspatial' condition with
        the total number of trials in the 'Left' and 'Right' conditions.

        If multiple indices are provided (e.g. 'Left' and 'Right' in the
        example above), it is not guaranteed that after equalization, the
        conditions will contribute evenly. E.g., it is possible to end up
        with 70 'Nonspatial' trials, 69 'Left' and 1 'Right'.
        """
        if len(event_ids) == 0:
            raise ValueError('event_ids must have at least one element')
        if not self._bad_dropped:
            self.drop_bad()
        # figure out how to equalize
        eq_inds = list()

        # deal with hierarchical tags
        ids = self.event_id
        orig_ids = list(event_ids)
        tagging = False
        if "/" in "".join(ids):
            # make string inputs a list of length 1
            event_ids = [[x] if isinstance(x, str) else x
                         for x in event_ids]
            for ids_ in event_ids:  # check if tagging is attempted
                if any([id_ not in ids for id_ in ids_]):
                    tagging = True
            # 1. treat everything that's not in event_id as a tag
            # 2a. for tags, find all the event_ids matched by the tags
            # 2b. for non-tag ids, just pass them directly
            # 3. do this for every input
            event_ids = [[k for k in ids
                          if all((tag in k.split("/")
                                  for tag in id_))]  # ids matching all tags
                         if all(id__ not in ids for id__ in id_)
                         else id_  # straight pass for non-tag inputs
                         for id_ in event_ids]
            for ii, id_ in enumerate(event_ids):
                if len(id_) == 0:
                    raise KeyError(orig_ids[ii] + "not found in the "
                                   "epoch object's event_id.")
                elif len({sub_id in ids for sub_id in id_}) != 1:
                    err = ("Don't mix hierarchical and regular event_ids"
                           " like in \'%s\'." % ", ".join(id_))
                    raise ValueError(err)

            # raise for non-orthogonal tags
            if tagging is True:
                events_ = [set(self[x].events[:, 0]) for x in event_ids]
                doubles = events_[0].intersection(events_[1])
                if len(doubles):
                    raise ValueError("The two sets of epochs are "
                                     "overlapping. Provide an "
                                     "orthogonal selection.")

        for eq in event_ids:
            eq_inds.append(self._keys_to_idx(eq))

        event_times = [self.events[e, 0] for e in eq_inds]
        indices = _get_drop_indices(event_times, method)
        # need to re-index indices
        indices = np.concatenate([e[idx] for e, idx in zip(eq_inds, indices)])
        self.drop(indices, reason='EQUALIZED_COUNT')
        # actually remove the indices
        return self, indices

    @fill_doc
    def to_data_frame(self, picks=None, index=None,
                      scalings=None, copy=True, long_format=False,
                      time_format='ms'):
        """Export data in tabular structure as a pandas DataFrame.

        Channels are converted to columns in the DataFrame. By default,
        additional columns "time", "epoch" (epoch number), and "condition"
        (epoch event description) are added, unless ``index`` is not ``None``
        (in which case the columns specified in ``index`` will be used to form
        the DataFrame's index instead).

        Parameters
        ----------
        %(picks_all)s
        %(df_index_epo)s
            Valid string values are 'time', 'epoch', and 'condition'.
            Defaults to ``None``.
        %(df_scalings)s
        %(df_copy)s
        %(df_longform_epo)s
        %(df_time_format)s

            .. versionadded:: 0.20

        Returns
        -------
        %(df_return)s
        """
        # check pandas once here, instead of in each private utils function
        pd = _check_pandas_installed()  # noqa
        # arg checking
        valid_index_args = ['time', 'epoch', 'condition']
        valid_time_formats = ['ms', 'timedelta']
        index = _check_pandas_index_arguments(index, valid_index_args)
        time_format = _check_time_format(time_format, valid_time_formats)
        # get data
        picks = _picks_to_idx(self.info, picks, 'all', exclude=())
        data = self.get_data()[:, picks, :]
        times = self.times
        n_epochs, n_picks, n_times = data.shape
        data = np.hstack(data).T  # (time*epochs) x signals
        if copy:
            data = data.copy()
        data = _scale_dataframe_data(self, data, picks, scalings)
        # prepare extra columns / multiindex
        mindex = list()
        times = np.tile(times, n_epochs)
        times = _convert_times(self, times, time_format)
        mindex.append(('time', times))
        rev_event_id = {v: k for k, v in self.event_id.items()}
        conditions = [rev_event_id[k] for k in self.events[:, 2]]
        mindex.append(('condition', np.repeat(conditions, n_times)))
        mindex.append(('epoch', np.repeat(self.selection, n_times)))
        assert all(len(mdx) == len(mindex[0]) for mdx in mindex)
        # build DataFrame
        df = _build_data_frame(self, data, picks, long_format, mindex, index,
                               default_index=['condition', 'epoch', 'time'])
        return df

    def as_type(self, ch_type='grad', mode='fast'):
        """Compute virtual epochs using interpolated fields.

        .. Warning:: Using virtual epochs to compute inverse can yield
            unexpected results. The virtual channels have ``'_v'`` appended
            at the end of the names to emphasize that the data contained in
            them are interpolated.

        Parameters
        ----------
        ch_type : str
            The destination channel type. It can be 'mag' or 'grad'.
        mode : str
            Either ``'accurate'`` or ``'fast'``, determines the quality of the
            Legendre polynomial expansion used. ``'fast'`` should be sufficient
            for most applications.

        Returns
        -------
        epochs : instance of mne.EpochsArray
            The transformed epochs object containing only virtual channels.

        Notes
        -----
        This method returns a copy and does not modify the data it
        operates on. It also returns an EpochsArray instance.

        .. versionadded:: 0.20.0
        """
        from .forward import _as_meg_type_inst
        return _as_meg_type_inst(self, ch_type=ch_type, mode=mode)


def _check_baseline(baseline, times, sfreq, on_baseline_outside_data='raise'):
    """Check if the baseline is valid, and adjust it if requested.

    ``None`` values inside the baseline parameter will be replaced with
    ``times[0]`` and ``times[-1]``.

    Parameters
    ----------
    baseline : tuple
        Beginning and end of the baseline period, in seconds.
    times : array
        The time points.
    sfreq : float
        The sampling rate.
    on_baseline_outside_data : 'raise' | 'info' | 'adjust'
        What do do if the baseline period exceeds the data.
        If ``'raise'``, raise an exception (default).
        If ``'info'``, log an info message.
        If ``'adjust'``, adjust the baseline such that it's within the data
        range again.

    Returns
    -------
    (baseline_tmin, baseline_tmax) | None
        The baseline with ``None`` values replaced with times, and with
        adjusted times if ``on_baseline_outside_data='adjust'``; or ``None``
        if the ``baseline`` parameter is ``None``.

    """
    if baseline is None:
        return None

    if not isinstance(baseline, tuple) or len(baseline) != 2:
        raise ValueError('`baseline=%s` is an invalid argument, must be '
                         'a tuple of length 2 or None' % str(baseline))

    tmin, tmax = times[0], times[-1]
    tstep = 1. / float(sfreq)

    # check default value of baseline and `tmin=0`
    if baseline == (None, 0) and tmin == 0:
        raise ValueError('Baseline interval is only one sample. Use '
                         '`baseline=(0, 0)` if this is desired.')

    baseline_tmin, baseline_tmax = baseline

    if baseline_tmin is None:
        baseline_tmin = tmin
    baseline_tmin = float(baseline_tmin)

    if baseline_tmax is None:
        baseline_tmax = tmax
    baseline_tmax = float(baseline_tmax)

    if baseline_tmin > baseline_tmax:
        raise ValueError(
            "Baseline min (%s) must be less than baseline max (%s)"
            % (baseline_tmin, baseline_tmax))

    if (baseline_tmin < tmin - tstep) or (baseline_tmax > tmax + tstep):
        msg = (f"Baseline interval [{baseline_tmin}, {baseline_tmax}] sec "
               f"is outside of epochs data [{tmin}, {tmax}] sec. Epochs were "
               f"probably cropped.")
        if on_baseline_outside_data == 'raise':
            raise ValueError(msg)
        elif on_baseline_outside_data == 'info':
            logger.info(msg)
        elif on_baseline_outside_data == 'adjust':
            if baseline_tmin < tmin - tstep:
                baseline_tmin = tmin
            if baseline_tmax > tmax + tstep:
                baseline_tmax = tmax

    return baseline_tmin, baseline_tmax


def _drop_log_stats(drop_log, ignore=('IGNORED',)):
    """Compute drop log stats.

    Parameters
    ----------
    drop_log : list of list
        Epoch drop log from Epochs.drop_log.
    ignore : list
        The drop reasons to ignore.

    Returns
    -------
    perc : float
        Total percentage of epochs dropped.
    """
    if not isinstance(drop_log, tuple) or \
            not all(isinstance(d, tuple) for d in drop_log) or \
            not all(isinstance(s, str) for d in drop_log for s in d):
        raise TypeError('drop_log must be a tuple of tuple of str')
    perc = 100 * np.mean([len(d) > 0 for d in drop_log
                          if not any(r in ignore for r in d)])
    return perc


def make_metadata(events, event_id, tmin, tmax, sfreq,
                  row_events=None, keep_first=None, keep_last=None):
    """Generate metadata from events for use with `mne.Epochs`.

    This function mimics the epoching process (it constructs time windows
    around time-locked "events of interest") and collates information about
    any other events that occurred within those time windows. The information
    is returned as a :class:`pandas.DataFrame` suitable for use as
    `~mne.Epochs` metadata: one row per time-locked event, and columns
    indicating presence/absence and latency of each ancillary event type.

    The function will also return a new ``events`` array and ``event_id``
    dictionary that correspond to the generated metadata.

    Parameters
    ----------
    events : array, shape (m, 3)
        The :term:`events array <events>`. By default, the returned metadata
        :class:`~pandas.DataFrame` will have as many rows as the events array.
        To create rows for only a subset of events, pass the ``row_events``
        parameter.
    event_id : dict
        A mapping from event names (keys) to event IDs (values). The event
        names will be incorporated as columns of the returned metadata
        :class:`~pandas.DataFrame`.
    tmin, tmax : float
        Start and end of the time interval for metadata generation in seconds,
        relative to the time-locked event of the respective time window.

        .. note::
           If you are planning to attach the generated metadata to
           `~mne.Epochs` and intend to include only events that fall inside
           your epochs time interval, pass the same ``tmin`` and ``tmax``
           values here as you use for your epochs.

    sfreq : float
        The sampling frequency of the data from which the events array was
        extracted.
    row_events : list of str | str | None
        Event types around which to create the time windows / for which to
        create **rows** in the returned metadata :class:`pandas.DataFrame`. If
        provided, the string(s) must be keys of ``event_id``. If ``None``
        (default), rows are created for **all** event types present in
        ``event_id``.
    keep_first : str | list of str | None
        Specify subsets of hierarchical event descriptors (HEDs) matching
        events of which  the **first occurrence** within each
        time window shall be stored in addition to the original events.

        .. note::
           There is currently no way to retain **all** occurrences of a
           repeated event. The ``keep_first`` parameter can be used to specify
           subsets of HEDs, effectively creating a new event type that is the
           union of all events types described by the matching HED pattern.
           Only the very first event of this set will be kept.

        For example, you might have two response events types,
        ``response/left`` and ``response/right``; and in trials with both
        responses occurring, you want to keep only the first response. In this
        case, you can pass ``keep_first='response'``. This will add two new
        columns to the metadata: ``response``, indicating at what **time** the
        event  occurred, relative to the time-locked event; and
        ``first_response``, stating which **type** (``'left'`` or``'right'``)
        of event occurred.
        To match specific subsets of HEDs describing different sets of events,
        pass a list of these subsets, e.g.
        ``keep_first=['response', 'stimulus']``. If ``None`` (default), no
        event aggregation will take place and no new columns will be created.

        .. note::
           By default, this function will always retain  the first instance
           of any event in each time window. For example, if a time window
           contains two ``'response'`` events, the generated ``response``
           column will automatically refer to the first of the two events. In
           this specific case, it is therefore **not** necessary to make use of
           the ``keep_first`` parameter – unless you need to differentiate
           between two types of responses, like in the example above.

    keep_last : list of str | None
        Same as ``keep_first``, but for keeping only the **last**  occurrence
        of matching events. The column indicating the **type** of an event
        ``myevent`` will be named ``last_myevent``.

    Returns
    -------
    metadata : pandas.DataFrame
        Metadata for each row event, with the following columns:

        - ``event_name``, with strings indicating the name of the time-locked
          event ("row event") for that specific time window

        - one column per event type in ``event_id``, with the same name; floats
          indicating the latency of the event in seconds, relative to the
          time-locked event

        - if applicable, additional columns named after the ``keep_first`` and
          ``keep_last`` event types; floats indicating the latency  of the
          event in seconds, relative to the time-locked event

        - if applicable, additional columns ``first_{event_type}`` and
          ``last_{event_type}`` for ``keep_first`` and ``keep_last`` event
          types, respetively; the values will be strings indicating which event
          types were matched by the provided HED patterns

    events : array, shape (n, 3)
        The events corresponding to the generated metadata, i.e. one
        time-locked event per row.
    event_id : dict
        The event dictionary corresponding to the new events array. This will
        be identical to the input dictionary unless ``row_events`` is supplied,
        in which case it will only contain the events provided there.

    Notes
    -----
    The time window used for metadata generation need not correspond to the
    time window used to create the `~mne.Epochs`, to which the metadata will
    be attached; it may well be much shorter or longer, or not overlap at all,
    if desired. The can be useful, for example, to include events that ccurred
    before or after an epoch, e.g. during the inter-trial interval.

    .. versionadded:: 0.23
    """
    from .utils.mixin import _hid_match
    pd = _check_pandas_installed()

    _validate_type(event_id, types=(dict,), item_name='event_id')
    _validate_type(row_events, types=(None, str, list, tuple),
                   item_name='row_events')
    _validate_type(keep_first, types=(None, str, list, tuple),
                   item_name='keep_first')
    _validate_type(keep_last, types=(None, str, list, tuple),
                   item_name='keep_last')

    if not event_id:
        raise ValueError('event_id dictionary must contain at least one entry')

    def _ensure_list(x):
        if x is None:
            return []
        elif isinstance(x, str):
            return [x]
        else:
            return list(x)

    row_events = _ensure_list(row_events)
    keep_first = _ensure_list(keep_first)
    keep_last = _ensure_list(keep_last)

    keep_first_and_last = set(keep_first) & set(keep_last)
    if keep_first_and_last:
        raise ValueError(f'The event names in keep_first and keep_last must '
                         f'be mutually exclusive. Specified in both: '
                         f'{", ".join(sorted(keep_first_and_last))}')
    del keep_first_and_last

    for param_name, values in dict(keep_first=keep_first,
                                   keep_last=keep_last).items():
        for first_last_event_name in values:
            try:
                _hid_match(event_id, [first_last_event_name])
            except KeyError:
                raise ValueError(
                    f'Event "{first_last_event_name}", specified in '
                    f'{param_name}, cannot be found in event_id dictionary')

    event_name_diff = sorted(set(row_events) - set(event_id.keys()))
    if event_name_diff:
        raise ValueError(
            f'Present in row_events, but missing from event_id: '
            f'{", ".join(event_name_diff)}')
    del event_name_diff

    # First and last sample of each epoch, relative to the time-locked event
    # This follows the approach taken in mne.Epochs
    start_sample = int(round(tmin * sfreq))
    stop_sample = int(round(tmax * sfreq)) + 1

    # Make indexing easier
    # We create the DataFrame before subsetting the events so we end up with
    # indices corresponding to the original event indices. Not used for now,
    # but might come in handy sometime later
    events_df = pd.DataFrame(events, columns=('sample', 'prev_id', 'id'))
    id_to_name_map = {v: k for k, v in event_id.items()}

    # Only keep events that are of interest
    events = events[np.in1d(events[:, 2], list(event_id.values()))]
    events_df = events_df.loc[events_df['id'].isin(event_id.values()), :]

    # Prepare & condition the metadata DataFrame

    # Avoid column name duplications if the exact same event name appears in
    # event_id.keys() and keep_first / keep_last simultaneously
    keep_first_cols = [col for col in keep_first if col not in event_id]
    keep_last_cols = [col for col in keep_last if col not in event_id]
    first_cols = [f'first_{col}' for col in keep_first_cols]
    last_cols = [f'last_{col}' for col in keep_last_cols]

    columns = ['event_name',
               *event_id.keys(),
               *keep_first_cols,
               *keep_last_cols,
               *first_cols,
               *last_cols]

    data = np.empty((len(events_df), len(columns)))
    metadata = pd.DataFrame(data=data, columns=columns, index=events_df.index)

    # Event names
    metadata.iloc[:, 0] = ''

    # Event times
    start_idx = 1
    stop_idx = (start_idx + len(event_id.keys()) +
                len(keep_first_cols + keep_last_cols))
    metadata.iloc[:, start_idx:stop_idx] = np.nan

    # keep_first and keep_last names
    start_idx = stop_idx
    metadata.iloc[:, start_idx:] = None

    # We're all set, let's iterate over all eventns and fill in in the
    # respective cells in the metadata. We will subset this to include only
    # `row_events` later
    for row_event in events_df.itertuples(name='RowEvent'):
        row_idx = row_event.Index
        metadata.loc[row_idx, 'event_name'] = \
            id_to_name_map[row_event.id]

        # Determine which events fall into the current epoch
        window_start_sample = row_event.sample + start_sample
        window_stop_sample = row_event.sample + stop_sample
        events_in_window = events_df.loc[
            (events_df['sample'] >= window_start_sample) &
            (events_df['sample'] <= window_stop_sample), :]

        assert not events_in_window.empty

        # Store the metadata
        for event in events_in_window.itertuples(name='Event'):
            event_sample = event.sample - row_event.sample
            event_time = event_sample / sfreq
            event_time = 0 if np.isclose(event_time, 0) else event_time
            event_name = id_to_name_map[event.id]

            if not np.isnan(metadata.loc[row_idx, event_name]):
                # Event already exists in current time window!
                assert metadata.loc[row_idx, event_name] <= event_time

                if event_name not in keep_last:
                    continue

            metadata.loc[row_idx, event_name] = event_time

            # Handle keep_first and keep_last event aggregation
            for event_group_name in keep_first + keep_last:
                if event_name not in _hid_match(event_id, [event_group_name]):
                    continue

                if event_group_name in keep_first:
                    first_last_col = f'first_{event_group_name}'
                else:
                    first_last_col = f'last_{event_group_name}'

                old_time = metadata.loc[row_idx, event_group_name]
                if not np.isnan(old_time):
                    if ((event_group_name in keep_first and
                         old_time <= event_time) or
                        (event_group_name in keep_last and
                         old_time >= event_time)):
                        continue

                if event_group_name not in event_id:
                    # This is an HED. Strip redundant information from the
                    # event name
                    name = (event_name
                            .replace(event_group_name, '')
                            .replace('//', '/')
                            .strip('/'))
                    metadata.loc[row_idx, first_last_col] = name
                    del name

                metadata.loc[row_idx, event_group_name] = event_time

    # Only keep rows of interest
    if row_events:
        event_id_timelocked = {name: val for name, val in event_id.items()
                               if name in row_events}
        events = events[np.in1d(events[:, 2],
                                list(event_id_timelocked.values()))]
        metadata = metadata.loc[
            metadata['event_name'].isin(event_id_timelocked)]
        assert len(events) == len(metadata)
        event_id = event_id_timelocked

    return metadata, events, event_id


@fill_doc
class Epochs(BaseEpochs):
    """Epochs extracted from a Raw instance.

    Parameters
    ----------
    raw : Raw object
        An instance of Raw.
    events : array of int, shape (n_events, 3)
        The events typically returned by the read_events function.
        If some events don't match the events of interest as specified
        by event_id, they will be marked as 'IGNORED' in the drop log.
    event_id : int | list of int | dict | None
        The id of the event to consider. If dict,
        the keys can later be used to access associated events. Example:
        dict(auditory=1, visual=3). If int, a dict will be created with
        the id as string. If a list, all events with the IDs specified
        in the list are used. If None, all events will be used with
        and a dict is created with string integer names corresponding
        to the event id integers.
    tmin : float
        Start time before event. If nothing is provided, defaults to -0.2.
    tmax : float
        End time after event. If nothing is provided, defaults to 0.5.
    %(baseline_epochs)s
        Defaults to ``(None, 0)``, i.e. beginning of the the data until
        time point zero.
    %(picks_all)s
    preload : bool
        Load all epochs from disk when creating the object
        or wait before accessing each epoch (more memory
        efficient but can be slower).
    %(reject_epochs)s
    %(flat)s
    %(proj_epochs)s
    %(decim)s
    reject_tmin : scalar | None
        Start of the time window used to reject epochs (with the default None,
        the window will start with tmin).
    reject_tmax : scalar | None
        End of the time window used to reject epochs (with the default None,
        the window will end with tmax).
    detrend : int | None
        If 0 or 1, the data channels (MEG and EEG) will be detrended when
        loaded. 0 is a constant (DC) detrend, 1 is a linear detrend. None
        is no detrending. Note that detrending is performed before baseline
        correction. If no DC offset is preferred (zeroth order detrending),
        either turn off baseline correction, as this may introduce a DC
        shift, or set baseline correction to use the entire time interval
        (will yield equivalent results but be slower).
    on_missing : str
        What to do if one or several event ids are not found in the recording.
        Valid keys are 'raise' | 'warn' | 'ignore'
        Default is 'raise'. If on_missing is 'warn' it will proceed but
        warn, if 'ignore' it will proceed silently. Note.
        If none of the event ids are found in the data, an error will be
        automatically generated irrespective of this parameter.
    %(reject_by_annotation_epochs)s
    metadata : instance of pandas.DataFrame | None
        A :class:`pandas.DataFrame` specifying metadata about each epoch.
        If given, ``len(metadata)`` must equal ``len(events)``. The DataFrame
        may only contain values of type (str | int | float | bool).
        If metadata is given, then pandas-style queries may be used to select
        subsets of data, see :meth:`mne.Epochs.__getitem__`.
        When a subset of the epochs is created in this (or any other
        supported) manner, the metadata object is subsetted accordingly, and
        the row indices will be modified to match ``epochs.selection``.

        .. versionadded:: 0.16
    event_repeated : str
        How to handle duplicates in ``events[:, 0]``. Can be ``'error'``
        (default), to raise an error, 'drop' to only retain the row occurring
        first in the ``events``, or ``'merge'`` to combine the coinciding
        events (=duplicates) into a new event (see Notes for details).

        .. versionadded:: 0.19
    %(verbose)s

    Attributes
    ----------
    info : instance of Info
        Measurement info.
    event_id : dict
        Names of conditions corresponding to event_ids.
    ch_names : list of string
        List of channel names.
    selection : array
        List of indices of selected events (not dropped or ignored etc.). For
        example, if the original event array had 4 events and the second event
        has been dropped, this attribute would be np.array([0, 2, 3]).
    preload : bool
        Indicates whether epochs are in memory.
    drop_log : tuple of tuple
        A tuple of the same length as the event array used to initialize the
        Epochs object. If the i-th original event is still part of the
        selection, drop_log[i] will be an empty tuple; otherwise it will be
        a tuple of the reasons the event is not longer in the selection, e.g.:

        - 'IGNORED'
            If it isn't part of the current subset defined by the user
        - 'NO_DATA' or 'TOO_SHORT'
            If epoch didn't contain enough data names of channels that exceeded
            the amplitude threshold
        - 'EQUALIZED_COUNTS'
            See :meth:`~mne.Epochs.equalize_event_counts`
        - 'USER'
            For user-defined reasons (see :meth:`~mne.Epochs.drop`).
    filename : str
        The filename of the object.
    times :  ndarray
        Time vector in seconds. Goes from ``tmin`` to ``tmax``. Time interval
        between consecutive time samples is equal to the inverse of the
        sampling frequency.
    %(verbose)s

    See Also
    --------
    mne.epochs.combine_event_ids
    mne.Epochs.equalize_event_counts

    Notes
    -----
    When accessing data, Epochs are detrended, baseline-corrected, and
    decimated, then projectors are (optionally) applied.

    For indexing and slicing using ``epochs[...]``, see
    :meth:`mne.Epochs.__getitem__`.

    All methods for iteration over objects (using :meth:`mne.Epochs.__iter__`,
    :meth:`mne.Epochs.iter_evoked` or :meth:`mne.Epochs.next`) use the same
    internal state.

    If ``event_repeated`` is set to ``'merge'``, the coinciding events
    (duplicates) will be merged into a single event_id and assigned a new
    id_number as::

        event_id['{event_id_1}/{event_id_2}/...'] = new_id_number

    For example with the event_id ``{'aud': 1, 'vis': 2}`` and the events
    ``[[0, 0, 1], [0, 0, 2]]``, the "merge" behavior will update both event_id
    and events to be: ``{'aud/vis': 3}`` and ``[[0, 0, 3]]`` respectively.
    """

    @verbose
    def __init__(self, raw, events, event_id=None, tmin=-0.2, tmax=0.5,
                 baseline=(None, 0), picks=None, preload=False, reject=None,
                 flat=None, proj=True, decim=1, reject_tmin=None,
                 reject_tmax=None, detrend=None, on_missing='raise',
                 reject_by_annotation=True, metadata=None,
                 event_repeated='error', verbose=None):  # noqa: D102
        if not isinstance(raw, BaseRaw):
            raise ValueError('The first argument to `Epochs` must be an '
                             'instance of mne.io.BaseRaw')
        info = deepcopy(raw.info)

        # proj is on when applied in Raw
        proj = proj or raw.proj

        self.reject_by_annotation = reject_by_annotation
        # call BaseEpochs constructor
        super(Epochs, self).__init__(
            info, None, events, event_id, tmin, tmax, metadata=metadata,
            baseline=baseline, raw=raw, picks=picks, reject=reject,
            flat=flat, decim=decim, reject_tmin=reject_tmin,
            reject_tmax=reject_tmax, detrend=detrend,
            proj=proj, on_missing=on_missing, preload_at_end=preload,
            event_repeated=event_repeated, verbose=verbose)

    @verbose
    def _get_epoch_from_raw(self, idx, verbose=None):
        """Load one epoch from disk.

        Returns
        -------
        data : array | str | None
            If string, it's details on rejection reason.
            If array, it's the data in the desired range (good segment)
            If None, it means no data is available.
        """
        if self._raw is None:
            # This should never happen, as raw=None only if preload=True
            raise ValueError('An error has occurred, no valid raw file found. '
                             'Please report this to the mne-python '
                             'developers.')
        sfreq = self._raw.info['sfreq']
        event_samp = self.events[idx, 0]
        # Read a data segment from "start" to "stop" in samples
        first_samp = self._raw.first_samp
        start = int(round(event_samp + self._raw_times[0] * sfreq))
        start -= first_samp
        stop = start + len(self._raw_times)

        # reject_tmin, and reject_tmax need to be converted to samples to
        # check the reject_by_annotation boundaries: reject_start, reject_stop
        reject_tmin = self.reject_tmin
        if reject_tmin is None:
            reject_tmin = self._raw_times[0]
        reject_start = int(round(event_samp + reject_tmin * sfreq))
        reject_start -= first_samp

        reject_tmax = self.reject_tmax
        if reject_tmax is None:
            reject_tmax = self._raw_times[-1]
        diff = int(round((self._raw_times[-1] - reject_tmax) * sfreq))
        reject_stop = stop - diff

        logger.debug('    Getting epoch for %d-%d' % (start, stop))
        data = self._raw._check_bad_segment(start, stop, self.picks,
                                            reject_start, reject_stop,
                                            self.reject_by_annotation)
        return data


@fill_doc
class EpochsArray(BaseEpochs):
    """Epochs object from numpy array.

    Parameters
    ----------
    data : array, shape (n_epochs, n_channels, n_times)
        The channels' time series for each epoch. See notes for proper units of
        measure.
    info : instance of Info
        Info dictionary. Consider using ``create_info`` to populate
        this structure.
    events : None | array of int, shape (n_events, 3)
        The events typically returned by the read_events function.
        If some events don't match the events of interest as specified
        by event_id, they will be marked as 'IGNORED' in the drop log.
        If None (default), all event values are set to 1 and event time-samples
        are set to range(n_epochs).
    tmin : float
        Start time before event. If nothing provided, defaults to 0.
    event_id : int | list of int | dict | None
        The id of the event to consider. If dict,
        the keys can later be used to access associated events. Example:
        dict(auditory=1, visual=3). If int, a dict will be created with
        the id as string. If a list, all events with the IDs specified
        in the list are used. If None, all events will be used with
        and a dict is created with string integer names corresponding
        to the event id integers.
    %(reject_epochs)s
    %(flat)s
    reject_tmin : scalar | None
        Start of the time window used to reject epochs (with the default None,
        the window will start with tmin).
    reject_tmax : scalar | None
        End of the time window used to reject epochs (with the default None,
        the window will end with tmax).
    %(baseline_epochs)s
        Defaults to ``None``, i.e. no baseline correction.
    proj : bool | 'delayed'
        Apply SSP projection vectors. See :class:`mne.Epochs` for details.
    on_missing : str
        See :class:`mne.Epochs` docstring for details.
    metadata : instance of pandas.DataFrame | None
        See :class:`mne.Epochs` docstring for details.

        .. versionadded:: 0.16
    selection : ndarray | None
        The selection compared to the original set of epochs.
        Can be None to use ``np.arange(len(events))``.

        .. versionadded:: 0.16
    %(verbose)s

    See Also
    --------
    create_info
    EvokedArray
    io.RawArray

    Notes
    -----
    Proper units of measure:

    * V: eeg, eog, seeg, dbs, emg, ecg, bio, ecog
    * T: mag
    * T/m: grad
    * M: hbo, hbr
    * Am: dipole
    * AU: misc
    """

    @verbose
    def __init__(self, data, info, events=None, tmin=0, event_id=None,
                 reject=None, flat=None, reject_tmin=None,
                 reject_tmax=None, baseline=None, proj=True,
                 on_missing='raise', metadata=None, selection=None,
                 verbose=None):  # noqa: D102
        dtype = np.complex128 if np.any(np.iscomplex(data)) else np.float64
        data = np.asanyarray(data, dtype=dtype)
        if data.ndim != 3:
            raise ValueError('Data must be a 3D array of shape (n_epochs, '
                             'n_channels, n_samples)')

        if len(info['ch_names']) != data.shape[1]:
            raise ValueError('Info and data must have same number of '
                             'channels.')
        if events is None:
            n_epochs = len(data)
            events = _gen_events(n_epochs)
        info = info.copy()  # do not modify original info
        tmax = (data.shape[2] - 1) / info['sfreq'] + tmin
        super(EpochsArray, self).__init__(
            info, data, events, event_id, tmin, tmax, baseline, reject=reject,
            flat=flat, reject_tmin=reject_tmin, reject_tmax=reject_tmax,
            decim=1, metadata=metadata, selection=selection, proj=proj,
            on_missing=on_missing)
        if self.baseline is not None:
            self._do_baseline = True
        if len(events) != np.in1d(self.events[:, 2],
                                  list(self.event_id.values())).sum():
            raise ValueError('The events must only contain event numbers from '
                             'event_id')
        detrend_picks = self._detrend_picks
        for e in self._data:
            # This is safe without assignment b/c there is no decim
            self._detrend_offset_decim(e, detrend_picks)
        self.drop_bad()


def combine_event_ids(epochs, old_event_ids, new_event_id, copy=True):
    """Collapse event_ids from an epochs instance into a new event_id.

    Parameters
    ----------
    epochs : instance of Epochs
        The epochs to operate on.
    old_event_ids : str, or list
        Conditions to collapse together.
    new_event_id : dict, or int
        A one-element dict (or a single integer) for the new
        condition. Note that for safety, this cannot be any
        existing id (in epochs.event_id.values()).
    copy : bool
        Whether to return a new instance or modify in place.

    Returns
    -------
    epochs : instance of Epochs
        The modified epochs.

    Notes
    -----
    This For example (if epochs.event_id was ``{'Left': 1, 'Right': 2}``::

        combine_event_ids(epochs, ['Left', 'Right'], {'Directional': 12})

    would create a 'Directional' entry in epochs.event_id replacing
    'Left' and 'Right' (combining their trials).
    """
    epochs = epochs.copy() if copy else epochs
    old_event_ids = np.asanyarray(old_event_ids)
    if isinstance(new_event_id, int):
        new_event_id = {str(new_event_id): new_event_id}
    else:
        if not isinstance(new_event_id, dict):
            raise ValueError('new_event_id must be a dict or int')
        if not len(list(new_event_id.keys())) == 1:
            raise ValueError('new_event_id dict must have one entry')
    new_event_num = list(new_event_id.values())[0]
    new_event_num = operator.index(new_event_num)
    if new_event_num in epochs.event_id.values():
        raise ValueError('new_event_id value must not already exist')
    # could use .pop() here, but if a latter one doesn't exist, we're
    # in trouble, so run them all here and pop() later
    old_event_nums = np.array([epochs.event_id[key] for key in old_event_ids])
    # find the ones to replace
    inds = np.any(epochs.events[:, 2][:, np.newaxis] ==
                  old_event_nums[np.newaxis, :], axis=1)
    # replace the event numbers in the events list
    epochs.events[inds, 2] = new_event_num
    # delete old entries
    for key in old_event_ids:
        epochs.event_id.pop(key)
    # add the new entry
    epochs.event_id.update(new_event_id)
    return epochs


def equalize_epoch_counts(epochs_list, method='mintime'):
    """Equalize the number of trials in multiple Epoch instances.

    Parameters
    ----------
    epochs_list : list of Epochs instances
        The Epochs instances to equalize trial counts for.
    method : str
        If 'truncate', events will be truncated from the end of each event
        list. If 'mintime', timing differences between each event list will be
        minimized.

    Notes
    -----
    This tries to make the remaining epochs occurring as close as possible in
    time. This method works based on the idea that if there happened to be some
    time-varying (like on the scale of minutes) noise characteristics during
    a recording, they could be compensated for (to some extent) in the
    equalization process. This method thus seeks to reduce any of those effects
    by minimizing the differences in the times of the events in the two sets of
    epochs. For example, if one had event times [1, 2, 3, 4, 120, 121] and the
    other one had [3.5, 4.5, 120.5, 121.5], it would remove events at times
    [1, 2] in the first epochs and not [120, 121].

    Examples
    --------
    >>> equalize_epoch_counts([epochs1, epochs2])  # doctest: +SKIP
    """
    if not all(isinstance(e, BaseEpochs) for e in epochs_list):
        raise ValueError('All inputs must be Epochs instances')

    # make sure bad epochs are dropped
    for e in epochs_list:
        if not e._bad_dropped:
            e.drop_bad()
    event_times = [e.events[:, 0] for e in epochs_list]
    indices = _get_drop_indices(event_times, method)
    for e, inds in zip(epochs_list, indices):
        e.drop(inds, reason='EQUALIZED_COUNT')


def _get_drop_indices(event_times, method):
    """Get indices to drop from multiple event timing lists."""
    small_idx = np.argmin([e.shape[0] for e in event_times])
    small_e_times = event_times[small_idx]
    _check_option('method', method, ['mintime', 'truncate'])
    indices = list()
    for e in event_times:
        if method == 'mintime':
            mask = _minimize_time_diff(small_e_times, e)
        else:
            mask = np.ones(e.shape[0], dtype=bool)
            mask[small_e_times.shape[0]:] = False
        indices.append(np.where(np.logical_not(mask))[0])

    return indices


def _minimize_time_diff(t_shorter, t_longer):
    """Find a boolean mask to minimize timing differences."""
    from scipy.interpolate import interp1d
    keep = np.ones((len(t_longer)), dtype=bool)
    if len(t_shorter) == 0:
        keep.fill(False)
        return keep
    scores = np.ones((len(t_longer)))
    x1 = np.arange(len(t_shorter))
    # The first set of keep masks to test
    kwargs = dict(copy=False, bounds_error=False)
    # this is a speed tweak, only exists for certain versions of scipy
    if 'assume_sorted' in _get_args(interp1d.__init__):
        kwargs['assume_sorted'] = True
    shorter_interp = interp1d(x1, t_shorter, fill_value=t_shorter[-1],
                              **kwargs)
    for ii in range(len(t_longer) - len(t_shorter)):
        scores.fill(np.inf)
        # set up the keep masks to test, eliminating any rows that are already
        # gone
        keep_mask = ~np.eye(len(t_longer), dtype=bool)[keep]
        keep_mask[:, ~keep] = False
        # Check every possible removal to see if it minimizes
        x2 = np.arange(len(t_longer) - ii - 1)
        t_keeps = np.array([t_longer[km] for km in keep_mask])
        longer_interp = interp1d(x2, t_keeps, axis=1,
                                 fill_value=t_keeps[:, -1],
                                 **kwargs)
        d1 = longer_interp(x1) - t_shorter
        d2 = shorter_interp(x2) - t_keeps
        scores[keep] = np.abs(d1, d1).sum(axis=1) + np.abs(d2, d2).sum(axis=1)
        keep[np.argmin(scores)] = False
    return keep


@verbose
def _is_good(e, ch_names, channel_type_idx, reject, flat, full_report=False,
             ignore_chs=[], verbose=None):
    """Test if data segment e is good according to reject and flat.

    If full_report=True, it will give True/False as well as a list of all
    offending channels.
    """
    bad_tuple = tuple()
    has_printed = False
    checkable = np.ones(len(ch_names), dtype=bool)
    checkable[np.array([c in ignore_chs
                        for c in ch_names], dtype=bool)] = False
    for refl, f, t in zip([reject, flat], [np.greater, np.less], ['', 'flat']):
        if refl is not None:
            for key, thresh in refl.items():
                idx = channel_type_idx[key]
                name = key.upper()
                if len(idx) > 0:
                    e_idx = e[idx]
                    deltas = np.max(e_idx, axis=1) - np.min(e_idx, axis=1)
                    checkable_idx = checkable[idx]
                    idx_deltas = np.where(np.logical_and(f(deltas, thresh),
                                                         checkable_idx))[0]

                    if len(idx_deltas) > 0:
                        bad_names = [ch_names[idx[i]] for i in idx_deltas]
                        if (not has_printed):
                            logger.info('    Rejecting %s epoch based on %s : '
                                        '%s' % (t, name, bad_names))
                            has_printed = True
                        if not full_report:
                            return False
                        else:
                            bad_tuple += tuple(bad_names)

    if not full_report:
        return True
    else:
        if bad_tuple == ():
            return True, None
        else:
            return False, bad_tuple


def _read_one_epoch_file(f, tree, preload):
    """Read a single FIF file."""
    with f as fid:
        #   Read the measurement info
        info, meas = read_meas_info(fid, tree, clean_bads=True)

        events, mappings = _read_events_fif(fid, tree)

        #   Metadata
        metadata = None
        metadata_tree = dir_tree_find(tree, FIFF.FIFFB_MNE_METADATA)
        if len(metadata_tree) > 0:
            for dd in metadata_tree[0]['directory']:
                kind = dd.kind
                pos = dd.pos
                if kind == FIFF.FIFF_DESCRIPTION:
                    metadata = read_tag(fid, pos).data
                    metadata = _prepare_read_metadata(metadata)
                    break

        #   Locate the data of interest
        processed = dir_tree_find(meas, FIFF.FIFFB_PROCESSED_DATA)
        del meas
        if len(processed) == 0:
            raise ValueError('Could not find processed data')

        epochs_node = dir_tree_find(tree, FIFF.FIFFB_MNE_EPOCHS)
        if len(epochs_node) == 0:
            # before version 0.11 we errantly saved with this tag instead of
            # an MNE tag
            epochs_node = dir_tree_find(tree, FIFF.FIFFB_MNE_EPOCHS)
            if len(epochs_node) == 0:
                epochs_node = dir_tree_find(tree, 122)  # 122 used before v0.11
                if len(epochs_node) == 0:
                    raise ValueError('Could not find epochs data')

        my_epochs = epochs_node[0]

        # Now find the data in the block
        data = None
        data_tag = None
        bmin, bmax = None, None
        baseline = None
        selection = None
        drop_log = None
        reject_params = {}
        for k in range(my_epochs['nent']):
            kind = my_epochs['directory'][k].kind
            pos = my_epochs['directory'][k].pos
            if kind == FIFF.FIFF_FIRST_SAMPLE:
                tag = read_tag(fid, pos)
                first = int(tag.data)
            elif kind == FIFF.FIFF_LAST_SAMPLE:
                tag = read_tag(fid, pos)
                last = int(tag.data)
            elif kind == FIFF.FIFF_EPOCH:
                # delay reading until later
                fid.seek(pos, 0)
                data_tag = read_tag_info(fid)
                data_tag.pos = pos
                data_tag.type = data_tag.type ^ (1 << 30)
            elif kind in [FIFF.FIFF_MNE_BASELINE_MIN, 304]:
                # Constant 304 was used before v0.11
                tag = read_tag(fid, pos)
                bmin = float(tag.data)
            elif kind in [FIFF.FIFF_MNE_BASELINE_MAX, 305]:
                # Constant 305 was used before v0.11
                tag = read_tag(fid, pos)
                bmax = float(tag.data)
            elif kind == FIFF.FIFF_MNE_EPOCHS_SELECTION:
                tag = read_tag(fid, pos)
                selection = np.array(tag.data)
            elif kind == FIFF.FIFF_MNE_EPOCHS_DROP_LOG:
                tag = read_tag(fid, pos)
                drop_log = tag.data
                drop_log = json.loads(drop_log)
                drop_log = tuple(tuple(x) for x in drop_log)
            elif kind == FIFF.FIFF_MNE_EPOCHS_REJECT_FLAT:
                tag = read_tag(fid, pos)
                reject_params = json.loads(tag.data)

        if bmin is not None or bmax is not None:
            baseline = (bmin, bmax)

        n_samp = last - first + 1
        logger.info('    Found the data of interest:')
        logger.info('        t = %10.2f ... %10.2f ms'
                    % (1000 * first / info['sfreq'],
                       1000 * last / info['sfreq']))
        if info['comps'] is not None:
            logger.info('        %d CTF compensation matrices available'
                        % len(info['comps']))

        # Inspect the data
        if data_tag is None:
            raise ValueError('Epochs data not found')
        epoch_shape = (len(info['ch_names']), n_samp)
        size_expected = len(events) * np.prod(epoch_shape)
        # on read double-precision is always used
        if data_tag.type == FIFF.FIFFT_FLOAT:
            datatype = np.float64
            fmt = '>f4'
        elif data_tag.type == FIFF.FIFFT_DOUBLE:
            datatype = np.float64
            fmt = '>f8'
        elif data_tag.type == FIFF.FIFFT_COMPLEX_FLOAT:
            datatype = np.complex128
            fmt = '>c8'
        elif data_tag.type == FIFF.FIFFT_COMPLEX_DOUBLE:
            datatype = np.complex128
            fmt = '>c16'
        fmt_itemsize = np.dtype(fmt).itemsize
        assert fmt_itemsize in (4, 8, 16)
        size_actual = data_tag.size // fmt_itemsize - 16 // fmt_itemsize

        if not size_actual == size_expected:
            raise ValueError('Incorrect number of samples (%d instead of %d)'
                             % (size_actual, size_expected))

        # Calibration factors
        cals = np.array([[info['chs'][k]['cal'] *
                          info['chs'][k].get('scale', 1.0)]
                         for k in range(info['nchan'])], np.float64)

        # Read the data
        if preload:
            data = read_tag(fid, data_tag.pos).data.astype(datatype)
            data *= cals

        # Put it all together
        tmin = first / info['sfreq']
        tmax = last / info['sfreq']
        event_id = ({str(e): e for e in np.unique(events[:, 2])}
                    if mappings is None else mappings)
        # In case epochs didn't have a FIFF.FIFF_MNE_EPOCHS_SELECTION tag
        # (version < 0.8):
        if selection is None:
            selection = np.arange(len(events))
        if drop_log is None:
            drop_log = ((),) * len(events)

    return (info, data, data_tag, events, event_id, metadata, tmin, tmax,
            baseline, selection, drop_log, epoch_shape, cals, reject_params,
            fmt)


@verbose
def read_epochs(fname, proj=True, preload=True, verbose=None):
    """Read epochs from a fif file.

    Parameters
    ----------
    fname : str | file-like
        The epochs filename to load. Filename should end with -epo.fif or
        -epo.fif.gz. If a file-like object is provided, preloading must be
        used.
    %(proj_epochs)s
    preload : bool
        If True, read all epochs from disk immediately. If False, epochs will
        be read on demand.
    %(verbose)s

    Returns
    -------
    epochs : instance of Epochs
        The epochs.
    """
    return EpochsFIF(fname, proj, preload, verbose)


class _RawContainer(object):
    """Helper for a raw data container."""

    def __init__(self, fid, data_tag, event_samps, epoch_shape,
                 cals, fmt):  # noqa: D102
        self.fid = fid
        self.data_tag = data_tag
        self.event_samps = event_samps
        self.epoch_shape = epoch_shape
        self.cals = cals
        self.proj = False
        self.fmt = fmt

    def __del__(self):  # noqa: D105
        self.fid.close()


@fill_doc
class EpochsFIF(BaseEpochs):
    """Epochs read from disk.

    Parameters
    ----------
    fname : str | file-like
        The name of the file, which should end with -epo.fif or -epo.fif.gz. If
        a file-like object is provided, preloading must be used.
    %(proj_epochs)s
    preload : bool
        If True, read all epochs from disk immediately. If False, epochs will
        be read on demand.
    %(verbose)s

    See Also
    --------
    mne.Epochs
    mne.epochs.combine_event_ids
    mne.Epochs.equalize_event_counts
    """

    @verbose
    def __init__(self, fname, proj=True, preload=True,
                 verbose=None):  # noqa: D102
        if isinstance(fname, str):
            check_fname(fname, 'epochs', ('-epo.fif', '-epo.fif.gz',
                                          '_epo.fif', '_epo.fif.gz'))
        elif not preload:
            raise ValueError('preload must be used with file-like objects')

        fnames = [fname]
        ep_list = list()
        raw = list()
        for fname in fnames:
            fname_rep = _get_fname_rep(fname)
            logger.info('Reading %s ...' % fname_rep)
            fid, tree, _ = fiff_open(fname, preload=preload)
            next_fname = _get_next_fname(fid, fname, tree)
            (info, data, data_tag, events, event_id, metadata, tmin, tmax,
             baseline, selection, drop_log, epoch_shape, cals,
             reject_params, fmt) = \
                _read_one_epoch_file(fid, tree, preload)

            if (events[:, 0] < 0).any():
                events = events.copy()
                warn('Incorrect events detected on disk, setting event '
                     'numbers to consecutive increasing integers')
                events[:, 0] = np.arange(1, len(events) + 1)
            # here we ignore missing events, since users should already be
            # aware of missing events if they have saved data that way
            # we also retain original baseline without re-applying baseline
            # correction (data is being baseline-corrected when written to
            # disk)
            epoch = BaseEpochs(
                info, data, events, event_id, tmin, tmax,
                baseline=None,
                metadata=metadata, on_missing='ignore',
                selection=selection, drop_log=drop_log,
                proj=False, verbose=False)
            epoch.baseline = baseline
            epoch._do_baseline = False  # might be superfluous but won't hurt
            ep_list.append(epoch)

            if not preload:
                # store everything we need to index back to the original data
                raw.append(_RawContainer(fiff_open(fname)[0], data_tag,
                                         events[:, 0].copy(), epoch_shape,
                                         cals, fmt))

            if next_fname is not None:
                fnames.append(next_fname)

        (info, data, events, event_id, tmin, tmax, metadata, baseline,
         selection, drop_log, _) = \
            _concatenate_epochs(ep_list, with_data=preload, add_offset=False)
        # we need this uniqueness for non-preloaded data to work properly
        if len(np.unique(events[:, 0])) != len(events):
            raise RuntimeError('Event time samples were not unique')

        # correct the drop log
        assert len(drop_log) % len(fnames) == 0
        step = len(drop_log) // len(fnames)
        offsets = np.arange(step, len(drop_log) + 1, step)
        drop_log = list(drop_log)
        for i1, i2 in zip(offsets[:-1], offsets[1:]):
            other_log = drop_log[i1:i2]
            for k, (a, b) in enumerate(zip(drop_log, other_log)):
                if a == ('IGNORED',) and b != ('IGNORED',):
                    drop_log[k] = b
        drop_log = tuple(drop_log[:step])

        # call BaseEpochs constructor
        # again, ensure we're retaining the baseline period originally loaded
        # from disk without trying to re-apply baseline correction
        super(EpochsFIF, self).__init__(
            info, data, events, event_id, tmin, tmax, baseline=None, raw=raw,
            proj=proj, preload_at_end=False, on_missing='ignore',
            selection=selection, drop_log=drop_log, filename=fname_rep,
            metadata=metadata, verbose=verbose, **reject_params)
        self.baseline = baseline
        self._do_baseline = False
        # use the private property instead of drop_bad so that epochs
        # are not all read from disk for preload=False
        self._bad_dropped = True

    @verbose
    def _get_epoch_from_raw(self, idx, verbose=None):
        """Load one epoch from disk."""
        # Find the right file and offset to use
        event_samp = self.events[idx, 0]
        for raw in self._raw:
            idx = np.where(raw.event_samps == event_samp)[0]
            if len(idx) == 1:
                fmt = raw.fmt
                idx = idx[0]
                size = np.prod(raw.epoch_shape) * np.dtype(fmt).itemsize
                offset = idx * size + 16  # 16 = Tag header
                break
        else:
            # read the correct subset of the data
            raise RuntimeError('Correct epoch could not be found, please '
                               'contact mne-python developers')
        # the following is equivalent to this, but faster:
        #
        # >>> data = read_tag(raw.fid, raw.data_tag.pos).data.astype(float)
        # >>> data *= raw.cals[np.newaxis, :, :]
        # >>> data = data[idx]
        #
        # Eventually this could be refactored in io/tag.py if other functions
        # could make use of it
        raw.fid.seek(raw.data_tag.pos + offset, 0)
        if fmt == '>c8':
            read_fmt = '>f4'
        elif fmt == '>c16':
            read_fmt = '>f8'
        else:
            read_fmt = fmt
        data = np.frombuffer(raw.fid.read(size), read_fmt)
        if read_fmt != fmt:
            data = data.view(fmt)
            data = data.astype(np.complex128)
        else:
            data = data.astype(np.float64)

        data.shape = raw.epoch_shape
        data *= raw.cals
        return data


@fill_doc
def bootstrap(epochs, random_state=None):
    """Compute epochs selected by bootstrapping.

    Parameters
    ----------
    epochs : Epochs instance
        epochs data to be bootstrapped
    %(random_state)s

    Returns
    -------
    epochs : Epochs instance
        The bootstrap samples
    """
    if not epochs.preload:
        raise RuntimeError('Modifying data of epochs is only supported '
                           'when preloading is used. Use preload=True '
                           'in the constructor.')

    rng = check_random_state(random_state)
    epochs_bootstrap = epochs.copy()
    n_events = len(epochs_bootstrap.events)
    idx = rng_uniform(rng)(0, n_events, n_events)
    epochs_bootstrap = epochs_bootstrap[idx]
    return epochs_bootstrap


def _check_merge_epochs(epochs_list):
    """Aux function."""
    if len({tuple(epochs.event_id.items()) for epochs in epochs_list}) != 1:
        raise NotImplementedError("Epochs with unequal values for event_id")
    if len({epochs.tmin for epochs in epochs_list}) != 1:
        raise NotImplementedError("Epochs with unequal values for tmin")
    if len({epochs.tmax for epochs in epochs_list}) != 1:
        raise NotImplementedError("Epochs with unequal values for tmax")
    if len({epochs.baseline for epochs in epochs_list}) != 1:
        raise NotImplementedError("Epochs with unequal values for baseline")


@verbose
def add_channels_epochs(epochs_list, verbose=None):
    """Concatenate channels, info and data from two Epochs objects.

    Parameters
    ----------
    epochs_list : list of Epochs
        Epochs object to concatenate.
    %(verbose)s Defaults to True if any of the input epochs have verbose=True.

    Returns
    -------
    epochs : instance of Epochs
        Concatenated epochs.
    """
    if not all(e.preload for e in epochs_list):
        raise ValueError('All epochs must be preloaded.')

    info = _merge_info([epochs.info for epochs in epochs_list])
    data = [epochs.get_data() for epochs in epochs_list]
    _check_merge_epochs(epochs_list)
    for d in data:
        if len(d) != len(data[0]):
            raise ValueError('all epochs must be of the same length')

    data = np.concatenate(data, axis=1)

    if len(info['chs']) != data.shape[1]:
        err = "Data shape does not match channel number in measurement info"
        raise RuntimeError(err)

    events = epochs_list[0].events.copy()
    all_same = all(np.array_equal(events, epochs.events)
                   for epochs in epochs_list[1:])
    if not all_same:
        raise ValueError('Events must be the same.')

    proj = any(e.proj for e in epochs_list)

    if verbose is None:
        verbose = any(e.verbose for e in epochs_list)

    epochs = epochs_list[0].copy()
    epochs.info = info
    epochs.picks = None
    epochs.verbose = verbose
    epochs.events = events
    epochs.preload = True
    epochs._bad_dropped = True
    epochs._data = data
    epochs._projector, epochs.info = setup_proj(epochs.info, False,
                                                activate=proj)
    return epochs


def _compare_epochs_infos(info1, info2, name):
    """Compare infos."""
    if not isinstance(name, str):  # passed epochs index
        name = f'epochs[{name:d}]'
    info1._check_consistency()
    info2._check_consistency()
    if info1['nchan'] != info2['nchan']:
        raise ValueError(f'{name}.info[\'nchan\'] must match')
    if set(info1['bads']) != set(info2['bads']):
        raise ValueError(f'{name}.info[\'bads\'] must match')
    if info1['sfreq'] != info2['sfreq']:
        raise ValueError(f'{name}.info[\'sfreq\'] must match')
    if set(info1['ch_names']) != set(info2['ch_names']):
        raise ValueError(f'{name}.info[\'ch_names\'] must match')
    if len(info2['projs']) != len(info1['projs']):
        raise ValueError(f'SSP projectors in {name} must be the same')
    if any(not _proj_equal(p1, p2) for p1, p2 in
           zip(info2['projs'], info1['projs'])):
        raise ValueError(f'SSP projectors in {name} must be the same')
    if (info1['dev_head_t'] is None) != (info2['dev_head_t'] is None) or \
            (info1['dev_head_t'] is not None and not
             np.allclose(info1['dev_head_t']['trans'],
                         info2['dev_head_t']['trans'], rtol=1e-6)):
        raise ValueError(f'{name}.info[\'dev_head_t\'] must match. The '
                         'instances probably come from different runs, and '
                         'are therefore associated with different head '
                         'positions. Manually change info[\'dev_head_t\'] to '
                         'avoid this message but beware that this means the '
                         'MEG sensors will not be properly spatially aligned. '
                         'See mne.preprocessing.maxwell_filter to realign the '
                         'runs to a common head position.')


def _update_offset(offset, events, shift):
    if offset == 0:
        return offset
    offset = 0 if offset is None else offset
    offset = np.int64(offset) + np.max(events[:, 0]) + shift
    if offset > INT32_MAX:
        warn(f'Event number greater than {INT32_MAX} created, events[:, 0] '
             'will be assigned consecutive increasing integer values')
        offset = 0
    return offset


def _concatenate_epochs(epochs_list, with_data=True, add_offset=True):
    """Auxiliary function for concatenating epochs."""
    if not isinstance(epochs_list, (list, tuple)):
        raise TypeError('epochs_list must be a list or tuple, got %s'
                        % (type(epochs_list),))
    for ei, epochs in enumerate(epochs_list):
        if not isinstance(epochs, BaseEpochs):
            raise TypeError('epochs_list[%d] must be an instance of Epochs, '
                            'got %s' % (ei, type(epochs)))
    out = epochs_list[0]
    offsets = [0]
    if with_data:
        out.drop_bad()
        offsets.append(len(out))
    events = [out.events]
    metadata = [out.metadata]
    baseline, tmin, tmax = out.baseline, out.tmin, out.tmax
    info = deepcopy(out.info)
    verbose = out.verbose
    drop_log = out.drop_log
    event_id = deepcopy(out.event_id)
    selection = out.selection
    # offset is the last epoch + tmax + 10 second
    shift = int((10 + tmax) * out.info['sfreq'])
    events_offset = _update_offset(None, out.events, shift)
    for ii, epochs in enumerate(epochs_list[1:], 1):
        _compare_epochs_infos(epochs.info, info, ii)
        if not np.allclose(epochs.times, epochs_list[0].times):
            raise ValueError('Epochs must have same times')

        if epochs.baseline != baseline:
            raise ValueError('Baseline must be same for all epochs')

        # compare event_id
        common_keys = list(set(event_id).intersection(set(epochs.event_id)))
        for key in common_keys:
            if not event_id[key] == epochs.event_id[key]:
                msg = ('event_id values must be the same for identical keys '
                       'for all concatenated epochs. Key "{}" maps to {} in '
                       'some epochs and to {} in others.')
                raise ValueError(msg.format(key, event_id[key],
                                            epochs.event_id[key]))

        if with_data:
            epochs.drop_bad()
            offsets.append(len(epochs))
        evs = epochs.events.copy()
        # add offset
        if add_offset:
            evs[:, 0] += events_offset
        # Update offset for the next iteration.
        events_offset = _update_offset(events_offset, epochs.events, shift)
        events.append(evs)
        selection = np.concatenate((selection, epochs.selection))
        drop_log = drop_log + epochs.drop_log
        event_id.update(epochs.event_id)
        metadata.append(epochs.metadata)
    events = np.concatenate(events, axis=0)
    # check to see if we exceeded our maximum event offset
    if events_offset == 0:
        events[:, 0] = np.arange(1, len(events) + 1)

    # Create metadata object (or make it None)
    n_have = sum(this_meta is not None for this_meta in metadata)
    if n_have == 0:
        metadata = None
    elif n_have != len(metadata):
        raise ValueError('%d of %d epochs instances have metadata, either '
                         'all or none must have metadata'
                         % (n_have, len(metadata)))
    else:
        pd = _check_pandas_installed(strict=False)
        if pd is not False:
            metadata = pd.concat(metadata)
        else:  # dict of dicts
            metadata = sum(metadata, list())
    assert len(offsets) == (len(epochs_list) if with_data else 0) + 1
    data = None
    if with_data:
        offsets = np.cumsum(offsets)
        for start, stop, epochs in zip(offsets[:-1], offsets[1:], epochs_list):
            this_data = epochs.get_data()
            if data is None:
                data = np.empty(
                    (offsets[-1], len(out.ch_names), len(out.times)),
                    dtype=this_data.dtype)
            data[start:stop] = this_data
    return (info, data, events, event_id, tmin, tmax, metadata, baseline,
            selection, drop_log, verbose)


def _finish_concat(info, data, events, event_id, tmin, tmax, metadata,
                   baseline, selection, drop_log, verbose):
    """Finish concatenation for epochs not read from disk."""
    selection = np.where([len(d) == 0 for d in drop_log])[0]
    out = BaseEpochs(
        info, data, events, event_id, tmin, tmax, baseline=baseline,
        selection=selection, drop_log=drop_log, proj=False,
        on_missing='ignore', metadata=metadata, verbose=verbose)
    out.drop_bad()
    return out


def concatenate_epochs(epochs_list, add_offset=True):
    """Concatenate a list of epochs into one epochs object.

    Parameters
    ----------
    epochs_list : list
        List of Epochs instances to concatenate (in order).
    add_offset : bool
        If True, a fixed offset is added to the event times from different
        Epochs sets, such that they are easy to distinguish after the
        concatenation.
        If False, the event times are unaltered during the concatenation.

    Returns
    -------
    epochs : instance of Epochs
        The result of the concatenation (first Epochs instance passed in).

    Notes
    -----
    .. versionadded:: 0.9.0
    """
    return _finish_concat(*_concatenate_epochs(epochs_list,
                                               add_offset=add_offset))


@verbose
def average_movements(epochs, head_pos=None, orig_sfreq=None, picks=None,
                      origin='auto', weight_all=True, int_order=8, ext_order=3,
                      destination=None, ignore_ref=False, return_mapping=False,
                      mag_scale=100., verbose=None):
    """Average data using Maxwell filtering, transforming using head positions.

    Parameters
    ----------
    epochs : instance of Epochs
        The epochs to operate on.
    %(maxwell_pos)s
    orig_sfreq : float | None
        The original sample frequency of the data (that matches the
        event sample numbers in ``epochs.events``). Can be ``None``
        if data have not been decimated or resampled.
    %(picks_all_data)s
    %(maxwell_origin)s
    weight_all : bool
        If True, all channels are weighted by the SSS basis weights.
        If False, only MEG channels are weighted, other channels
        receive uniform weight per epoch.
    %(maxwell_int)s
    %(maxwell_ext)s
    %(maxwell_dest)s
    %(maxwell_ref)s
    return_mapping : bool
        If True, return the mapping matrix.
    %(maxwell_mag)s

        .. versionadded:: 0.13
    %(verbose)s

    Returns
    -------
    evoked : instance of Evoked
        The averaged epochs.

    See Also
    --------
    mne.preprocessing.maxwell_filter
    mne.chpi.read_head_pos

    Notes
    -----
    The Maxwell filtering version of this algorithm is described in [1]_,
    in section V.B "Virtual signals and movement correction", equations
    40-44. For additional validation, see [2]_.

    Regularization has not been added because in testing it appears to
    decrease dipole localization accuracy relative to using all components.
    Fine calibration and cross-talk cancellation, however, could be added
    to this algorithm based on user demand.

    .. versionadded:: 0.11

    References
    ----------
    .. [1] Taulu S. and Kajola M. "Presentation of electromagnetic
           multichannel data: The signal space separation method,"
           Journal of Applied Physics, vol. 97, pp. 124905 1-10, 2005.
    .. [2] Wehner DT, Hämäläinen MS, Mody M, Ahlfors SP. "Head movements
           of children in MEG: Quantification, effects on source
           estimation, and compensation. NeuroImage 40:541–550, 2008.
    """  # noqa: E501
    from .preprocessing.maxwell import (_trans_sss_basis, _reset_meg_bads,
                                        _check_usable, _col_norm_pinv,
                                        _get_n_moments, _get_mf_picks_fix_mags,
                                        _prep_mf_coils, _check_destination,
                                        _remove_meg_projs, _get_coil_scale)
    if head_pos is None:
        raise TypeError('head_pos must be provided and cannot be None')
    from .chpi import head_pos_to_trans_rot_t
    if not isinstance(epochs, BaseEpochs):
        raise TypeError('epochs must be an instance of Epochs, not %s'
                        % (type(epochs),))
    orig_sfreq = epochs.info['sfreq'] if orig_sfreq is None else orig_sfreq
    orig_sfreq = float(orig_sfreq)
    if isinstance(head_pos, np.ndarray):
        head_pos = head_pos_to_trans_rot_t(head_pos)
    trn, rot, t = head_pos
    del head_pos
    _check_usable(epochs)
    origin = _check_origin(origin, epochs.info, 'head')
    recon_trans = _check_destination(destination, epochs.info, True)

    logger.info('Aligning and averaging up to %s epochs'
                % (len(epochs.events)))
    if not np.array_equal(epochs.events[:, 0], np.unique(epochs.events[:, 0])):
        raise RuntimeError('Epochs must have monotonically increasing events')
    info_to = epochs.info.copy()
    meg_picks, mag_picks, grad_picks, good_mask, _ = \
        _get_mf_picks_fix_mags(info_to, int_order, ext_order, ignore_ref)
    coil_scale, mag_scale = _get_coil_scale(
        meg_picks, mag_picks, grad_picks, mag_scale, info_to)
    n_channels, n_times = len(epochs.ch_names), len(epochs.times)
    other_picks = np.setdiff1d(np.arange(n_channels), meg_picks)
    data = np.zeros((n_channels, n_times))
    count = 0
    # keep only MEG w/bad channels marked in "info_from"
    info_from = pick_info(info_to, meg_picks[good_mask], copy=True)
    all_coils_recon = _prep_mf_coils(info_to, ignore_ref=ignore_ref)
    all_coils = _prep_mf_coils(info_from, ignore_ref=ignore_ref)
    # remove MEG bads in "to" info
    _reset_meg_bads(info_to)
    # set up variables
    w_sum = 0.
    n_in, n_out = _get_n_moments([int_order, ext_order])
    S_decomp = 0.  # this will end up being a weighted average
    last_trans = None
    decomp_coil_scale = coil_scale[good_mask]
    exp = dict(int_order=int_order, ext_order=ext_order, head_frame=True,
               origin=origin)
    n_in = _get_n_moments(int_order)
    for ei, epoch in enumerate(epochs):
        event_time = epochs.events[epochs._current - 1, 0] / orig_sfreq
        use_idx = np.where(t <= event_time)[0]
        if len(use_idx) == 0:
            trans = info_to['dev_head_t']['trans']
        else:
            use_idx = use_idx[-1]
            trans = np.vstack([np.hstack([rot[use_idx], trn[[use_idx]].T]),
                               [[0., 0., 0., 1.]]])
        loc_str = ', '.join('%0.1f' % tr for tr in (trans[:3, 3] * 1000))
        if last_trans is None or not np.allclose(last_trans, trans):
            logger.info('    Processing epoch %s (device location: %s mm)'
                        % (ei + 1, loc_str))
            reuse = False
            last_trans = trans
        else:
            logger.info('    Processing epoch %s (device location: same)'
                        % (ei + 1,))
            reuse = True
        epoch = epoch.copy()  # because we operate inplace
        if not reuse:
            S = _trans_sss_basis(exp, all_coils, trans,
                                 coil_scale=decomp_coil_scale)
            # Get the weight from the un-regularized version (eq. 44)
            weight = np.linalg.norm(S[:, :n_in])
            # XXX Eventually we could do cross-talk and fine-cal here
            S *= weight
        S_decomp += S  # eq. 41
        epoch[slice(None) if weight_all else meg_picks] *= weight
        data += epoch  # eq. 42
        w_sum += weight
        count += 1
    del info_from
    mapping = None
    if count == 0:
        data.fill(np.nan)
    else:
        data[meg_picks] /= w_sum
        data[other_picks] /= w_sum if weight_all else count
        # Finalize weighted average decomp matrix
        S_decomp /= w_sum
        # Get recon matrix
        # (We would need to include external here for regularization to work)
        exp['ext_order'] = 0
        S_recon = _trans_sss_basis(exp, all_coils_recon, recon_trans)
        exp['ext_order'] = ext_order
        # We could determine regularization on basis of destination basis
        # matrix, restricted to good channels, as regularizing individual
        # matrices within the loop above does not seem to work. But in
        # testing this seemed to decrease localization quality in most cases,
        # so we do not provide the option here.
        S_recon /= coil_scale
        # Invert
        pS_ave = _col_norm_pinv(S_decomp)[0][:n_in]
        pS_ave *= decomp_coil_scale.T
        # Get mapping matrix
        mapping = np.dot(S_recon, pS_ave)
        # Apply mapping
        data[meg_picks] = np.dot(mapping, data[meg_picks[good_mask]])
    info_to['dev_head_t'] = recon_trans  # set the reconstruction transform
    evoked = epochs._evoked_from_epoch_data(data, info_to, picks,
                                            n_events=count, kind='average',
                                            comment=epochs._name)
    _remove_meg_projs(evoked)  # remove MEG projectors, they won't apply now
    logger.info('Created Evoked dataset from %s epochs' % (count,))
    return (evoked, mapping) if return_mapping else evoked


@verbose
def make_fixed_length_epochs(raw, duration=1., preload=False,
                             reject_by_annotation=True, proj=True,
                             verbose=None):
    """Divide continuous raw data into equal-sized consecutive epochs.

    Parameters
    ----------
    raw : instance of Raw
        Raw data to divide into segments.
    duration : float
        Duration of each epoch in seconds. Defaults to 1.
    %(preload)s
    %(reject_by_annotation_epochs)s

        .. versionadded:: 0.21.0
    %(proj_epochs)s

        .. versionadded:: 0.22.0
    %(verbose)s

    Returns
    -------
    epochs : instance of Epochs
        Segmented data.

    Notes
    -----
    .. versionadded:: 0.20
    """
    events = make_fixed_length_events(raw, 1, duration=duration)
    delta = 1. / raw.info['sfreq']
    return Epochs(raw, events, event_id=[1], tmin=0, tmax=duration - delta,
                  baseline=None, preload=preload,
                  reject_by_annotation=reject_by_annotation, proj=proj,
                  verbose=verbose)<|MERGE_RESOLUTION|>--- conflicted
+++ resolved
@@ -1531,10 +1531,6 @@
         channel_wise : bool (default: True)
             Whether to apply the function to each channel individually. If
             False, the function will be applied to all channels at once.
-<<<<<<< HEAD
-            .. versionadded:: 0.18
-=======
->>>>>>> cf9a0d22
         %(verbose_meth)s
         *args : list
             Additional positional arguments to pass to fun (first pos. argument
