--- conflicted
+++ resolved
@@ -9,11 +9,7 @@
 import numpy as np
 
 from ..channels import equalize_channels
-<<<<<<< HEAD
 from ..utils import (logger, verbose, warn,
-=======
-from ..utils import (logger, verbose, warn, _check_one_ch_type,
->>>>>>> 92051fd2
                      _check_channels_spatial_filter, _check_rank,
                      _check_option, _validate_type)
 from ..forward import _subject_from_forward
@@ -29,11 +25,7 @@
 def make_dics(info, forward, csd, reg=0.05, noise_csd=None, label=None,
               pick_ori=None, rank=None, inversion='single', weight_norm=None,
               depth=1., real_filter=False, reduce_rank=False,
-<<<<<<< HEAD
               verbose=None):
-=======
-              normalize_fwd=None, verbose=None):
->>>>>>> 92051fd2
     """Compute a Dynamic Imaging of Coherent Sources (DICS) spatial filter.
 
     This is a beamformer filter that can be used to estimate the source power
@@ -94,13 +86,6 @@
     %(weight_norm)s
 
         Defaults to ``None``, in which case no normalization is performed.
-<<<<<<< HEAD
-    normalize_fwd : bool
-        Whether to normalize the forward solution. Defaults to ``True``. Note
-        that this normalization is not required when weight normalization
-        (``weight_norm``) is used.
-=======
->>>>>>> 92051fd2
     %(depth)s
     real_filter : bool
         If ``True``, take only the real part of the cross-spectral-density
@@ -188,10 +173,6 @@
     n_freqs = len(frequencies)
     n_orient = forward['sol']['ncol'] // forward['nsource']
 
-<<<<<<< HEAD
-=======
-    _check_one_ch_type('dics', info, forward, csd, noise_csd)
->>>>>>> 92051fd2
     info, fwd, csd = equalize_channels([info, forward, csd])
 
     if noise_csd is not None:
@@ -200,15 +181,6 @@
         if len(noise_csd.frequencies) > 1:
             noise_csd = noise_csd.mean()
         noise_csd = noise_csd.get_data(as_cov=True)
-<<<<<<< HEAD
-
-        # We only use the real component for whitening to prevent the leadfield
-        # from becoming complex.
-        noise_csd['data'] = noise_csd['data'].real
-
-    depth = _check_depth(depth, 'depth_sparse')
-
-=======
         if real_filter:
             noise_csd['data'] = noise_csd['data'].real
 
@@ -216,7 +188,6 @@
     if inversion == 'single':
         depth['combine_xyz'] = False
 
->>>>>>> 92051fd2
     _, _, proj, vertices, G, whitener, nn, orient_std = \
         _prepare_beamformer_input(
             info, forward, label, pick_ori, noise_cov=noise_csd, rank=rank,
