--- conflicted
+++ resolved
@@ -421,20 +421,11 @@
     data_cov = pick_channels_cov(data_cov, sel_names)
 
     n_orient = filters['weights'].shape[0] // filters['nsource']
-<<<<<<< HEAD
-
-    # Whiten the CSD
-    whitener = filters['whitener']
-    Cm = np.dot(whitener, np.dot(data_cov['data'], whitener.conj().T))
-
-    source_power = _compute_power(Cm, filters['weights'], n_orient)
-=======
     # Need to project and whiten along both dimensions
     data = _proj_data(data_cov['data'].T, data_cov['projs'], filters)
     data = _proj_data(data.T, data_cov['projs'], filters)
     del data_cov
     source_power = _compute_power(data, filters['weights'], n_orient)
->>>>>>> ac2d4ae4
 
     # compatibility with 0.16, add src_type as None if not present:
     filters, warn_text = _check_src_type(filters)
