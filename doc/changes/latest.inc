--- conflicted
+++ resolved
@@ -126,17 +126,13 @@
 
 - Fix bug with :func:`mne.viz.plot_bem` and :class:`mne.Report` when plotting BEM contours when MRIs are not in standard FreeSurfer orientation by `Eric Larson`_
 
-<<<<<<< HEAD
 - Fix bugs with :func:`mne.beamformer.make_lcmv` and :func:`mne.beamformer.make_dics` where:
 
   - Noise normalization factors ``weight_norm='unit-noise-gain'`` and ``weight_norm='nai'`` were computed incorrectly
   - ``pick_ori='max-power'`` computed the max-power orientation incorrectly
   - ``pick_ori='normal'`` did not compute power or noise normalization factors correctly
 
-- Fix :ref:`gen_mne_setup_forward_model` to have it actually compute the BEM solution in addition to creating the BEM model by `Eric Larson`_
-=======
 - Fix :ref:`mne setup_forward_model` to have it actually compute the BEM solution in addition to creating the BEM model by `Eric Larson`_
->>>>>>> bbeb2ae7
 
 - Fix bug with :func:`mne.io.read_raw_edf` where null bytes were not properly handled, causing an error when opening a file by `Eric Larson`_
 
