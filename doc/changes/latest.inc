--- conflicted
+++ resolved
@@ -256,16 +256,14 @@
 
 - Python 3.5 is no longer supported, Python 3.6+ is required, by `Eric Larson`_
 
-<<<<<<< HEAD
-- The ``normalize_fwd`` argument of :func:`mne.beamformer.make_dics` has been deprecated in favor of ``depth``, by `Eric Larson`_
-=======
 - ``adjacency`` has replaced ``connectivity`` in the names of:
 
   1. Arguments to clustering functions, such as `mne.stats.permutation_cluster_test`, and
   2. Function names for defining adjacency, such as `mne.spatio_temporal_src_adjacency` replacing ``mne.spatio_temporal_src_connectivity``.
 
   "connectivity" is now reserved for discussions of functional and effective connectivity of the brain, and "adjacency" for source or sensor neighbor definitions for cluster-based analyses, by `Eric Larson`_.
->>>>>>> 7267af6e
+
+- The ``normalize_fwd`` argument of :func:`mne.beamformer.make_dics` has been deprecated in favor of ``depth``, by `Eric Larson`_
 
 - Add ``n_cols`` parameter to :meth:`mne.preprocessing.ICA.plot_scores` to allow plotting scores in multiple columns, by `Luke Bloy`_
 
